<script setup lang="ts">
/* eslint-disable vue/no-multiple-template-root */
import { computed, defineAsyncComponent } from 'vue';
import { getMidCanvasPosition } from '@/utils/nodeViewUtils';
import {
	DEFAULT_STICKY_HEIGHT,
	DEFAULT_STICKY_WIDTH,
	FOCUS_PANEL_EXPERIMENT,
	NODE_CREATOR_OPEN_SOURCES,
	STICKY_NODE_TYPE,
} from '@/constants';
import { useUIStore } from '@/stores/ui.store';
import { useFocusPanelStore } from '@/stores/focusPanel.store';
import { usePostHog } from '@/stores/posthog.store';
import type {
	AddedNodesAndConnections,
	NodeTypeSelectedPayload,
	ToggleNodeCreatorOptions,
} from '@/Interface';
import { useActions } from './NodeCreator/composables/useActions';
import KeyboardShortcutTooltip from '@/components/KeyboardShortcutTooltip.vue';
import AssistantIcon from '@n8n/design-system/components/AskAssistantIcon/AssistantIcon.vue';
import { useI18n } from '@n8n/i18n';
<<<<<<< HEAD
import { useTelemetry } from '@/composables/useTelemetry';
=======
import { useAssistantStore } from '@/stores/assistant.store';
>>>>>>> 39266967

type Props = {
	nodeViewScale: number;
	createNodeActive?: boolean;
};

// eslint-disable-next-line @typescript-eslint/no-unsafe-assignment
const LazyNodeCreator = defineAsyncComponent(
	async () => await import('@/components/Node/NodeCreator/NodeCreator.vue'),
);

const props = withDefaults(defineProps<Props>(), {
	createNodeActive: false, // Determines if the node creator is open
});

const emit = defineEmits<{
	addNodes: [value: AddedNodesAndConnections];
	toggleNodeCreator: [value: ToggleNodeCreatorOptions];
}>();

const uiStore = useUIStore();
const focusPanelStore = useFocusPanelStore();
const posthogStore = usePostHog();
const i18n = useI18n();
<<<<<<< HEAD
const telemetry = useTelemetry();
=======
const assistantStore = useAssistantStore();
>>>>>>> 39266967

const { getAddedNodesAndConnections } = useActions();

const isOpenFocusPanelButtonVisible = computed(() => {
	return posthogStore.getVariant(FOCUS_PANEL_EXPERIMENT.name) === FOCUS_PANEL_EXPERIMENT.variant;
});

function openNodeCreator() {
	emit('toggleNodeCreator', {
		source: NODE_CREATOR_OPEN_SOURCES.ADD_NODE_BUTTON,
		createNodeActive: true,
	});
}

function addStickyNote() {
	if (document.activeElement) {
		(document.activeElement as HTMLElement).blur();
	}

	const offset: [number, number] = [...uiStore.nodeViewOffsetPosition];

	const position = getMidCanvasPosition(props.nodeViewScale, offset);
	position[0] -= DEFAULT_STICKY_WIDTH / 2;
	position[1] -= DEFAULT_STICKY_HEIGHT / 2;

	emit('addNodes', getAddedNodesAndConnections([{ type: STICKY_NODE_TYPE, position }]));
}

function closeNodeCreator(hasAddedNodes = false) {
	if (props.createNodeActive) {
		emit('toggleNodeCreator', { createNodeActive: false, hasAddedNodes });
	}
}

function nodeTypeSelected(value: NodeTypeSelectedPayload[]) {
	emit('addNodes', getAddedNodesAndConnections(value));
	closeNodeCreator(true);
}

<<<<<<< HEAD
function toggleFocusPanel() {
	focusPanelStore.toggleFocusPanel();

	telemetry.track(`User ${focusPanelStore.focusPanelActive ? 'opened' : 'closed'} focus panel`, {
		source: 'canvasButton',
		parameters: focusPanelStore.focusedNodeParametersInTelemetryFormat,
		parameterCount: focusPanelStore.focusedNodeParametersInTelemetryFormat.length,
	});
=======
function onAskAssistantButtonClick() {
	if (!assistantStore.chatWindowOpen)
		assistantStore.trackUserOpenedAssistant({
			source: 'canvas',
			task: 'placeholder',
			has_existing_session: !assistantStore.isSessionEnded,
		});

	assistantStore.toggleChatOpen();
>>>>>>> 39266967
}
</script>

<template>
	<div v-if="!createNodeActive" :class="$style.nodeButtonsWrapper">
		<KeyboardShortcutTooltip
			:label="i18n.baseText('nodeView.openNodesPanel')"
			:shortcut="{ keys: ['Tab'] }"
			placement="left"
		>
			<n8n-icon-button
				size="large"
				icon="plus"
				type="tertiary"
				data-test-id="node-creator-plus-button"
				@click="openNodeCreator"
			/>
		</KeyboardShortcutTooltip>
		<KeyboardShortcutTooltip
			:label="i18n.baseText('nodeView.addStickyHint')"
			:shortcut="{ keys: ['s'], shiftKey: true }"
			placement="left"
		>
			<n8n-icon-button
				size="large"
				type="tertiary"
				icon="sticky-note"
				data-test-id="add-sticky-button"
				@click="addStickyNote"
			/>
		</KeyboardShortcutTooltip>
		<KeyboardShortcutTooltip
			v-if="isOpenFocusPanelButtonVisible"
			:label="i18n.baseText('nodeView.openFocusPanel')"
			:shortcut="{ keys: ['f'], shiftKey: true }"
			placement="left"
		>
			<n8n-icon-button type="tertiary" size="large" icon="list" @click="toggleFocusPanel" />
		</KeyboardShortcutTooltip>
		<n8n-tooltip placement="left">
			<template #content> {{ i18n.baseText('aiAssistant.tooltip') }}</template>
			<n8n-button
				v-if="assistantStore.canShowAssistantButtonsOnCanvas"
				type="tertiary"
				size="large"
				square
				:class="$style.icon"
				data-test-id="ask-assistant-canvas-action-button"
				@click="onAskAssistantButtonClick"
			>
				<template #default>
					<div>
						<AssistantIcon size="large" />
					</div>
				</template>
			</n8n-button>
		</n8n-tooltip>
	</div>
	<Suspense>
		<LazyNodeCreator
			:active="createNodeActive"
			@node-type-selected="nodeTypeSelected"
			@close-node-creator="closeNodeCreator"
		/>
	</Suspense>
</template>

<style lang="scss" module>
.nodeButtonsWrapper {
	position: absolute;
	top: 0;
	right: 0;
	display: flex;
	flex-direction: column;
	gap: var(--spacing-2xs);
	padding: var(--spacing-s);
	pointer-events: all !important;
}

.icon {
	display: inline-flex;
	justify-content: center;
	align-items: center;

	svg {
		display: block;
	}
}
</style><|MERGE_RESOLUTION|>--- conflicted
+++ resolved
@@ -21,11 +21,8 @@
 import KeyboardShortcutTooltip from '@/components/KeyboardShortcutTooltip.vue';
 import AssistantIcon from '@n8n/design-system/components/AskAssistantIcon/AssistantIcon.vue';
 import { useI18n } from '@n8n/i18n';
-<<<<<<< HEAD
 import { useTelemetry } from '@/composables/useTelemetry';
-=======
 import { useAssistantStore } from '@/stores/assistant.store';
->>>>>>> 39266967
 
 type Props = {
 	nodeViewScale: number;
@@ -50,11 +47,8 @@
 const focusPanelStore = useFocusPanelStore();
 const posthogStore = usePostHog();
 const i18n = useI18n();
-<<<<<<< HEAD
 const telemetry = useTelemetry();
-=======
 const assistantStore = useAssistantStore();
->>>>>>> 39266967
 
 const { getAddedNodesAndConnections } = useActions();
 
@@ -94,7 +88,6 @@
 	closeNodeCreator(true);
 }
 
-<<<<<<< HEAD
 function toggleFocusPanel() {
 	focusPanelStore.toggleFocusPanel();
 
@@ -103,7 +96,8 @@
 		parameters: focusPanelStore.focusedNodeParametersInTelemetryFormat,
 		parameterCount: focusPanelStore.focusedNodeParametersInTelemetryFormat.length,
 	});
-=======
+}
+
 function onAskAssistantButtonClick() {
 	if (!assistantStore.chatWindowOpen)
 		assistantStore.trackUserOpenedAssistant({
@@ -113,7 +107,6 @@
 		});
 
 	assistantStore.toggleChatOpen();
->>>>>>> 39266967
 }
 </script>
 
