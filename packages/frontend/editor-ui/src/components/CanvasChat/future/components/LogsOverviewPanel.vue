--- conflicted
+++ resolved
@@ -8,10 +8,6 @@
 import { computed } from 'vue';
 import { ElTree, type TreeNode as ElTreeNode } from 'element-plus';
 import {
-<<<<<<< HEAD
-=======
-	createLogEntries,
->>>>>>> d24b684a
 	getSubtreeTotalConsumedTokens,
 	getTotalConsumedTokens,
 	type TreeNode,
@@ -23,17 +19,11 @@
 import { useNDVStore } from '@/stores/ndv.store';
 import { useRouter } from 'vue-router';
 
-<<<<<<< HEAD
 const { isOpen, isReadOnly, selection, executionTree } = defineProps<{
 	isOpen: boolean;
 	isReadOnly: boolean;
 	selection?: TreeNode;
 	executionTree: TreeNode[];
-=======
-const { isOpen, selected } = defineProps<{
-	isOpen: boolean;
-	selected?: LogEntryIdentity;
->>>>>>> d24b684a
 }>();
 
 const emit = defineEmits<{ clickHeader: []; select: [TreeNode | undefined] }>();
@@ -49,15 +39,6 @@
 const nodeHelpers = useNodeHelpers();
 const isClearExecutionButtonVisible = useClearExecutionButtonVisible();
 const workflow = computed(() => workflowsStore.getCurrentWorkflow());
-<<<<<<< HEAD
-=======
-const executionTree = computed<TreeNode[]>(() =>
-	createLogEntries(
-		workflow.value,
-		workflowsStore.workflowExecutionData?.data?.resultData.runData ?? {},
-	),
-);
->>>>>>> d24b684a
 const isEmpty = computed(() => workflowsStore.workflowExecutionData === null);
 const switchViewOptions = computed(() => [
 	{ label: locale.baseText('logs.overview.header.switch.details'), value: 'details' as const },
