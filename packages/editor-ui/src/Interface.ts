
import {
	IConnections,
	ICredentialsDecrypted,
	ICredentialsEncrypted,
	ICredentialType,
	IDataObject,
	GenericValue,
	IWorkflowSettings as IWorkflowSettingsWorkflow,
	INode,
	INodeCredentials,
	INodeIssues,
	INodeParameters,
	INodePropertyOptions,
	INodeTypeDescription,
	INodeTypeNameVersion,
	IRunExecutionData,
	IRun,
	IRunData,
	ITaskData,
	ITelemetrySettings,
	WorkflowExecuteMode,
} from 'n8n-workflow';

declare module 'jsplumb' {
	interface PaintStyle {
		stroke?: string;
		fill?: string;
		strokeWidth?: number;
		outlineStroke?: string;
		outlineWidth?: number;
	}

	interface Anchor {
		lastReturnValue: number[];
	}

	interface Connection {
		__meta?: {
			sourceNodeName: string,
			sourceOutputIndex: number,
			targetNodeName: string,
			targetOutputIndex: number,
		};
		canvas?: HTMLElement;
		connector?: {
			setTargetEndpoint: (endpoint: Endpoint) => void;
			resetTargetEndpoint: () => void;
			bounds: {
				minX: number;
				maxX: number;
				minY: number;
				maxY: number;
			}
		};

		// bind(event: string, (connection: Connection): void;): void; // tslint:disable-line:no-any
		bind(event: string, callback: Function): void;
		removeOverlay(name: string): void;
		removeOverlays(): void;
		setParameter(name: string, value: any): void; // tslint:disable-line:no-any
		setPaintStyle(arg0: PaintStyle): void;
		addOverlay(arg0: any[]): void; // tslint:disable-line:no-any
		setConnector(arg0: any[]): void; // tslint:disable-line:no-any
		getUuids(): [string, string];
	}

	interface Endpoint {
		endpoint: any; // tslint:disable-line:no-any
		elementId: string;
		__meta?: {
			nodeName: string,
			nodeId: string,
			index: number,
			totalEndpoints: number;
		};
		getUuid(): string;
		getOverlay(name: string): any; // tslint:disable-line:no-any
		repaint(params?: object): void;
	}

	interface N8nPlusEndpoint extends Endpoint {
		setSuccessOutput(message: string): void;
		clearSuccessOutput(): void;
	}

	interface Overlay {
		setVisible(visible: boolean): void;
		setLocation(location: number): void;
		canvas?: HTMLElement;
	}

	interface OnConnectionBindInfo {
		originalSourceEndpoint: Endpoint;
		originalTargetEndpoint: Endpoint;
		getParameters(): { index: number };
	}
}

// EndpointOptions from jsplumb seems incomplete and wrong so we define an own one
export interface IEndpointOptions {
	anchor?: any; // tslint:disable-line:no-any
	createEndpoint?: boolean;
	dragAllowedWhenFull?: boolean;
	dropOptions?: any; // tslint:disable-line:no-any
	dragProxy?: any; // tslint:disable-line:no-any
	endpoint?: string;
	endpointStyle?: object;
	endpointHoverStyle?: object;
	isSource?: boolean;
	isTarget?: boolean;
	maxConnections?: number;
	overlays?: any; // tslint:disable-line:no-any
	parameters?: any; // tslint:disable-line:no-any
	uuid?: string;
	enabled?: boolean;
	cssClass?: string;
}

export interface IUpdateInformation {
	name: string;
	key: string;
	value: string | number; // with null makes problems in NodeSettings.vue
	node?: string;
	oldValue?: string | number;
}

export interface INodeUpdatePropertiesInformation {
	name: string; // Node-Name
	properties: {
		[key: string]: IDataObject;
	};
}

export type XYPosition = [number, number];

export type MessageType = 'success' | 'warning' | 'info' | 'error';

export interface INodeUi extends INode {
	position: XYPosition;
	color?: string;
	notes?: string;
	issues?: INodeIssues;
	name: string;
}

export interface INodeTypesMaxCount {
	[key: string]: {
		exist: number;
		max: number;
		nodeNames: string[];
	};
}

export interface IExternalHooks {
	run(eventName: string, metadata?: IDataObject): Promise<void>;
}

export interface IRestApi {
	getActiveWorkflows(): Promise<string[]>;
	getActivationError(id: string): Promise<IActivationError | undefined >;
	getCurrentExecutions(filter: object): Promise<IExecutionsCurrentSummaryExtended[]>;
	getPastExecutions(filter: object, limit: number, lastId?: string | number, firstId?: string | number): Promise<IExecutionsListResponse>;
	stopCurrentExecution(executionId: string): Promise<IExecutionsStopData>;
	makeRestApiRequest(method: string, endpoint: string, data?: any): Promise<any>; // tslint:disable-line:no-any
	getNodeTranslationHeaders(): Promise<INodeTranslationHeaders>;
	getNodeTypes(onlyLatest?: boolean): Promise<INodeTypeDescription[]>;
	getNodesInformation(nodeInfos: INodeTypeNameVersion[]): Promise<INodeTypeDescription[]>;
	getNodeParameterOptions(nodeTypeAndVersion: INodeTypeNameVersion, path: string, methodName: string, currentNodeParameters: INodeParameters, credentials?: INodeCredentials): Promise<INodePropertyOptions[]>;
	removeTestWebhook(workflowId: string): Promise<boolean>;
	runWorkflow(runData: IStartRunData): Promise<IExecutionPushResponse>;
	createNewWorkflow(sendData: IWorkflowDataUpdate): Promise<IWorkflowDb>;
	updateWorkflow(id: string, data: IWorkflowDataUpdate): Promise<IWorkflowDb>;
	deleteWorkflow(name: string): Promise<void>;
	getWorkflow(id: string): Promise<IWorkflowDb>;
	getWorkflows(filter?: object): Promise<IWorkflowShortResponse[]>;
	getWorkflowFromUrl(url: string): Promise<IWorkflowDb>;
	getExecution(id: string): Promise<IExecutionResponse>;
	deleteExecutions(sendData: IExecutionDeleteFilter): Promise<void>;
	retryExecution(id: string, loadWorkflow?: boolean): Promise<boolean>;
	getTimezones(): Promise<IDataObject>;
	getBinaryBufferString(dataPath: string): Promise<string>;
}

export interface INodeTranslationHeaders {
	data: {
		[key: string]: {
			displayName: string;
			description: string;
		},
	};
}

export interface IBinaryDisplayData {
	index: number;
	key: string;
	node: string;
	outputIndex: number;
	runIndex: number;
}

export interface IStartRunData {
	workflowData: IWorkflowData;
	startNodes?: string[];
	destinationNode?: string;
	runData?: IRunData;
}

export interface IRunDataUi {
	node?: string;
	workflowData: IWorkflowData;
}

export interface ITableData {
	columns: string[];
	data: GenericValue[][];
}

export interface IVariableItemSelected {
	variable: string;
}

export interface IVariableSelectorOption {
	name: string;
	key?: string;
	value?: string;
	options?: IVariableSelectorOption[] | null;
	allowParentSelect?: boolean;
	dataType?: string;
}

// Simple version of n8n-workflow.Workflow
export interface IWorkflowData {
	id?: string | number;
	name?: string;
	active?: boolean;
	nodes: INode[];
	connections: IConnections;
	settings?: IWorkflowSettings;
	tags?: string[];
}

export interface IWorkflowDataUpdate {
	id?: string | number;
	name?: string;
	nodes?: INode[];
	connections?: IConnections;
	settings?: IWorkflowSettings;
	active?: boolean;
	tags?: ITag[] | string[]; // string[] when store or requested, ITag[] from API response
}

export interface IWorkflowTemplate {
	id: string;
	name: string;
	workflow: {
		nodes: INodeUi[];
		connections: IConnections;
	};
}

// Almost identical to cli.Interfaces.ts
export interface IWorkflowDb {
	id: string;
	name: string;
	active: boolean;
	createdAt: number | string;
	updatedAt: number | string;
	nodes: INodeUi[];
	connections: IConnections;
	settings?: IWorkflowSettings;
	tags?: ITag[] | string[]; // string[] when store or requested, ITag[] from API response
}

// Identical to cli.Interfaces.ts
export interface IWorkflowShortResponse {
	id: string;
	name: string;
	active: boolean;
	createdAt: number | string;
	updatedAt: number | string;
	tags: ITag[];
}


// Identical or almost identical to cli.Interfaces.ts

export interface IActivationError {
	time: number;
	error: {
		message: string;
	};
}

export interface ICredentialsResponse extends ICredentialsEncrypted {
	id: string;
	createdAt: number | string;
	updatedAt: number | string;
}

export interface ICredentialsBase {
	createdAt: number | string;
	updatedAt: number | string;
}

export interface ICredentialsDecryptedResponse extends ICredentialsBase, ICredentialsDecrypted{
	id: string;
}

export interface IExecutionBase {
	id?: number | string;
	finished: boolean;
	mode: WorkflowExecuteMode;
	retryOf?: string;
	retrySuccessId?: string;
	startedAt: Date;
	stoppedAt?: Date;
	workflowId?: string; // To be able to filter executions easily //
}

export interface IExecutionFlatted extends IExecutionBase {
	data: string;
	workflowData: IWorkflowDb;
}

export interface IExecutionFlattedResponse extends IExecutionFlatted {
	id: string;
}

export interface IExecutionPushResponse {
	executionId?: string;
	waitingForWebhook?: boolean;
}

export interface IExecutionResponse extends IExecutionBase {
	id: string;
	data: IRunExecutionData;
	workflowData: IWorkflowDb;
}

export interface IExecutionShortResponse {
	id: string;
	workflowData: {
		id: string;
		name: string;
	};
	mode: WorkflowExecuteMode;
	finished: boolean;
	startedAt: Date;
	stoppedAt: Date;
	executionTime?: number;
}

export interface IExecutionsListResponse {
	count: number;
	results: IExecutionsSummary[];
	estimated: boolean;
}

export interface IExecutionsCurrentSummaryExtended {
	id: string;
	finished?: boolean;
	mode: WorkflowExecuteMode;
	retryOf?: string;
	retrySuccessId?: string;
	startedAt: Date;
	stoppedAt?: Date;
	workflowId: string;
	workflowName?: string;
}

export interface IExecutionsStopData {
	finished?: boolean;
	mode: WorkflowExecuteMode;
	startedAt: Date;
	stoppedAt: Date;
}

export interface IExecutionsSummary {
	id: string;
	mode: WorkflowExecuteMode;
	finished?: boolean;
	retryOf?: string;
	retrySuccessId?: string;
	waitTill?: Date;
	startedAt: Date;
	stoppedAt?: Date;
	workflowId: string;
	workflowName?: string;
}

export interface IExecutionDeleteFilter {
	deleteBefore?: Date;
	filters?: IDataObject;
	ids?: string[];
}

export type IPushDataType = IPushData['type'];

export type IPushData =
	| PushDataExecutionFinished
	| PushDataExecutionStarted
	| PushDataExecuteAfter
	| PushDataExecuteBefore
	| PushDataConsoleMessage
	| PushDataTestWebhook;

type PushDataExecutionFinished = {
	data: IPushDataExecutionFinished;
	type: 'executionFinished';
};

type PushDataExecutionStarted = {
	data: IPushDataExecutionStarted;
	type: 'executionStarted';
};

type PushDataExecuteAfter = {
	data: IPushDataNodeExecuteAfter;
	type: 'nodeExecuteAfter';
};

type PushDataExecuteBefore = {
	data: IPushDataNodeExecuteBefore;
	type: 'nodeExecuteBefore';
};

type PushDataConsoleMessage = {
	data: IPushDataConsoleMessage;
	type: 'sendConsoleMessage';
};

type PushDataTestWebhook = {
	data: IPushDataTestWebhook;
	type: 'testWebhookDeleted' | 'testWebhookReceived';
};

export interface IPushDataExecutionStarted {
	executionId: string;
	mode: WorkflowExecuteMode;
	startedAt: Date;
	retryOf?: string;
	workflowId: string;
	workflowName?: string;
}

export interface IPushDataExecutionFinished {
	data: IRun;
	executionId: string;
	retryOf?: string;
}

export interface IPushDataExecutionStarted {
	executionId: string;
}

export interface IPushDataNodeExecuteAfter {
	data: ITaskData;
	executionId: string;
	nodeName: string;
}

export interface IPushDataNodeExecuteBefore {
	executionId: string;
	nodeName: string;
}

export interface IPushDataTestWebhook {
	executionId: string;
	workflowId: string;
}

export interface IPushDataConsoleMessage {
	source: string;
	messages: string[];
}

export interface IVersionNotificationSettings {
	enabled: boolean;
	endpoint: string;
	infoUrl: string;
}

export type IPersonalizationSurveyKeys = 'codingSkill' | 'companyIndustry' | 'companySize' | 'otherCompanyIndustry' | 'otherWorkArea' | 'workArea';

export type IPersonalizationSurveyAnswers = {
	codingSkill: string | null;
	companyIndustry: string[];
	companySize: string | null;
	otherCompanyIndustry: string | null;
	otherWorkArea: string | null;
	workArea: string[] | string | null;
};

export interface IPersonalizationSurvey {
	answers?: IPersonalizationSurveyAnswers;
	shouldShow: boolean;
}

<<<<<<< HEAD
export interface IN8nPrompts {
	message: string;
	title: string;
	showContactPrompt: boolean;
	showValueSurvey: boolean;
}

export interface IN8nValueSurveyData {
	[key: string]: string;
}

export interface IN8nPromptResponse {
	updated: boolean;
=======
export interface IUserManagementConfig {
	enabled: boolean;
	showSetupOnFirstLoad?: boolean;
}

export interface IPermissionGroup {
	loginStatus?: ILogInStatus[];
	role?: IRole[];
	um?: boolean;
}

export interface IPermissions {
	allow?: IPermissionGroup;
	deny?: IPermissionGroup;
}

export interface IUserPermissions {
	[category: string]: {
		[permission: string]: IPermissions;
	};
>>>>>>> e27d0a92
}

export interface IN8nUISettings {
	endpointWebhook: string;
	endpointWebhookTest: string;
	saveDataErrorExecution: string;
	saveDataSuccessExecution: string;
	saveManualExecutions: boolean;
	timezone: string;
	executionTimeout: number;
	maxExecutionTimeout: number;
	oauthCallbackUrls: {
		oauth1: string;
		oauth2: string;
	};
	urlBaseWebhook: string;
	versionCli: string;
	n8nMetadata?: {
		[key: string]: string | number | undefined;
	};
	versionNotifications: IVersionNotificationSettings;
	instanceId: string;
	personalizationSurvey?: IPersonalizationSurvey;
	telemetry: ITelemetrySettings;
<<<<<<< HEAD
	userManagement?: {
		enabled: boolean;
		hasOwner: boolean;
	};
	defaultLocale: string;
=======
	userManagement: IUserManagementConfig;
>>>>>>> e27d0a92
}

export interface IWorkflowSettings extends IWorkflowSettingsWorkflow {
	errorWorkflow?: string;
	saveDataErrorExecution?: string;
	saveDataSuccessExecution?: string;
	saveManualExecutions?: boolean;
	timezone?: string;
	executionTimeout?: number;
}

export interface ITimeoutHMS {
	hours: number;
	minutes: number;
	seconds: number;
}

export type WorkflowTitleStatus = 'EXECUTING' | 'IDLE' | 'ERROR';

export type MenuItemType = 'link';
export type MenuItemPosition = 'top' | 'bottom';

export interface IMenuItem {
	id: string;
	type: MenuItemType;
	position?: MenuItemPosition;
	properties: ILinkMenuItemProperties;
}

export interface ILinkMenuItemProperties {
	title: string;
	icon: string;
	href: string;
	newWindow?: boolean;
}

export interface ISubcategoryItemProps {
	subcategory: string;
	description: string;
}

export interface INodeItemProps {
	subcategory: string;
	nodeType: INodeTypeDescription;
}

export interface ICategoryItemProps {
	expanded: boolean;
}

export interface INodeCreateElement {
	type: 'node' | 'category' | 'subcategory';
	category: string;
	key: string;
	includedByTrigger?: boolean;
	includedByRegular?: boolean;
	properties: ISubcategoryItemProps | INodeItemProps | ICategoryItemProps;
}

export interface ICategoriesWithNodes {
	[category: string]: {
		[subcategory: string]: {
			regularCount: number;
			triggerCount: number;
			nodes: INodeCreateElement[];
		};
	};
}

export interface ITag {
	id: string;
	name: string;
	usageCount?: number;
}

export interface ITagRow {
	tag?: ITag;
	usage?: string;
	create?: boolean;
	disable?: boolean;
	update?: boolean;
	delete?: boolean;
	canDelete?: boolean;
}

export interface IVersion {
	name: string;
	nodes: IVersionNode[];
	createdAt: string;
	description: string;
	documentationUrl: string;
	hasBreakingChange: boolean;
	hasSecurityFix: boolean;
	hasSecurityIssue: boolean;
	securityIssueFixVersion: string;
}

export interface IVersionNode {
	name: string;
	displayName: string;
	icon: string;
	defaults: INodeParameters;
	iconData: {
		type: string;
		icon?: string;
		fileBuffer?: string;
	};
}
export interface IRootState {
	activeExecutions: IExecutionsCurrentSummaryExtended[];
	activeWorkflows: string[];
	activeActions: string[];
	activeNode: string | null;
	baseUrl: string;
	credentialTextRenderKeys: { nodeType: string; credentialType: string; } | null;
	defaultLocale: string;
	endpointWebhook: string;
	endpointWebhookTest: string;
	executionId: string | null;
	executingNode: string | null;
	executionWaitingForWebhook: boolean;
	pushConnectionActive: boolean;
	saveDataErrorExecution: string;
	saveDataSuccessExecution: string;
	saveManualExecutions: boolean;
	timezone: string;
	stateIsDirty: boolean;
	executionTimeout: number;
	maxExecutionTimeout: number;
	versionCli: string;
	oauthCallbackUrls: object;
	n8nMetadata: object;
	workflowExecutionData: IExecutionResponse | null;
	lastSelectedNode: string | null;
	lastSelectedNodeOutputIndex: number | null;
	nodeIndex: Array<string | null>;
	nodeTypes: INodeTypeDescription[];
	nodeViewOffsetPosition: XYPosition;
	nodeViewMoveInProgress: boolean;
	selectedNodes: INodeUi[];
	sessionId: string;
	urlBaseWebhook: string;
	workflow: IWorkflowDb;
	sidebarMenuItems: IMenuItem[];
	instanceId: string;
	telemetry: ITelemetrySettings | null;
}

export interface ICredentialTypeMap {
	[name: string]: ICredentialType;
}

export interface ICredentialMap {
	[name: string]: ICredentialsResponse;
}

export interface ICredentialsState {
	credentialTypes: ICredentialTypeMap;
	credentials: ICredentialMap;
}

export interface ITagsState {
	tags: { [id: string]: ITag };
	isLoading: boolean;
	fetchedAll: boolean;
	fetchedUsageCount: boolean;
}

export interface IModalState {
	open: boolean;
	mode?: string | null;
	activeId?: string | null;
}

export interface IUiState {
	sidebarMenuCollapsed: boolean;
	modalStack: string[];
	modals: {
		[key: string]: IModalState;
	};
	isPageLoading: boolean;
}

export interface ISettingsState {
	settings: IN8nUISettings;
<<<<<<< HEAD
	promptsData: IN8nPrompts;
=======
	userManagement: IUserManagementConfig;
>>>>>>> e27d0a92
}

export interface IVersionsState {
	versionNotificationSettings: IVersionNotificationSettings;
	nextVersions: IVersion[];
	currentVersion: IVersion | undefined;
}

export interface IUsersState {
	currentUserId: null | string;
	users: {[userId: string]: IUser};
}

export interface IWorkflowsState {
}

export interface IRestApiContext {
	baseUrl: string;
	sessionId: string;
}

export interface IZoomConfig {
	scale: number;
	offset: XYPosition;
}

export interface IBounds {
	minX: number;
	minY: number;
	maxX: number;
	maxY: number;
}

export type ILogInStatus = 'LoggedIn' | 'LoggedOut';

export type IRole = 'default' | 'owner' | 'member';

export interface IUser {
	id: string;
	firstName?: string;
	lastName?: string;
	email?: string;
	globalRole: {
		name: IRole;
		id: string;
	};
}

type IValidationRule = {
	name: string;
	config?: any; // tslint:disable-line:no-any
};

type IFormInputsCol = {
	name: string;
	initialValue?: string | number | boolean | null;
	properties: {
		label: string;
		type?: "text" | "email" | "password" | 'select';
		maxlength?: number;
		required?: boolean;
		showRequiredAsterisk?: boolean;
		validators?: {
			[name: string]: IValidator;
		};
		validationRules?: IValidationRule[];
		validateOnBlur?: boolean;
		infoText?: string;
		placeholder?: string;
		options?: Array<{label: string; value: string}>;
		autocomplete?: 'off' | 'new-password' | 'current-password' | 'given-name' | 'family-name' | 'email'; // https://developer.mozilla.org/en-US/docs/Web/HTML/Attributes/autocomplete
	}
};

type IFormInputsRow = IFormInputsCol[];

type IValidator = {
	validate: Function;
};

export type IFormInputs = IFormInputsRow[];

export type IFormBoxConfig = {
	title: string;
	buttonText: string;
	secondaryButtonText?: string;
	inputs: IFormInputs;
	redirectLink?: string;
	redirectText?: string;
};<|MERGE_RESOLUTION|>--- conflicted
+++ resolved
@@ -497,7 +497,6 @@
 	shouldShow: boolean;
 }
 
-<<<<<<< HEAD
 export interface IN8nPrompts {
 	message: string;
 	title: string;
@@ -511,7 +510,8 @@
 
 export interface IN8nPromptResponse {
 	updated: boolean;
-=======
+};
+
 export interface IUserManagementConfig {
 	enabled: boolean;
 	showSetupOnFirstLoad?: boolean;
@@ -532,7 +532,6 @@
 	[category: string]: {
 		[permission: string]: IPermissions;
 	};
->>>>>>> e27d0a92
 }
 
 export interface IN8nUISettings {
@@ -557,15 +556,8 @@
 	instanceId: string;
 	personalizationSurvey?: IPersonalizationSurvey;
 	telemetry: ITelemetrySettings;
-<<<<<<< HEAD
-	userManagement?: {
-		enabled: boolean;
-		hasOwner: boolean;
-	};
+	userManagement: IUserManagementConfig;
 	defaultLocale: string;
-=======
-	userManagement: IUserManagementConfig;
->>>>>>> e27d0a92
 }
 
 export interface IWorkflowSettings extends IWorkflowSettingsWorkflow {
@@ -751,11 +743,8 @@
 
 export interface ISettingsState {
 	settings: IN8nUISettings;
-<<<<<<< HEAD
 	promptsData: IN8nPrompts;
-=======
 	userManagement: IUserManagementConfig;
->>>>>>> e27d0a92
 }
 
 export interface IVersionsState {
