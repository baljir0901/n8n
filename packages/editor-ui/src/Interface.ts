--- conflicted
+++ resolved
@@ -1396,14 +1396,6 @@
 
 export type UsageState = {
 	loading: boolean;
-<<<<<<< HEAD
-	error: Error | null;
-	success: {
-		title: string;
-		message: string;
-	} | null;
-=======
->>>>>>> 335d7478
 	data: {
 		usage: {
 			executions: {
