--- conflicted
+++ resolved
@@ -113,7 +113,6 @@
 					@mouseenter="showTriggerMissingToltip(true)"
 					@mouseleave="showTriggerMissingToltip(false)"
 					@click="onRunContainerClick"
-					v-if="!isManualChatOnly"
 				>
 					<keyboard-shortcut-tooltip
 						:label="runButtonText"
@@ -680,9 +679,6 @@
 		containsTrigger(): boolean {
 			return this.triggerNodes.length > 0;
 		},
-		isManualChatOnly(): boolean {
-			return this.containsChatNodes && this.triggerNodes.length === 1;
-		},
 		containsChatNodes(): boolean {
 			return (
 				!this.executionWaitingForWebhook &&
@@ -4320,30 +4316,6 @@
 			}
 		},
 		async onPostMessageReceived(message: MessageEvent) {
-<<<<<<< HEAD
-			if (typeof message?.data === 'string' && message?.data?.includes('"command"')) {
-				try {
-					const json = JSON.parse(message.data);
-					if (json && json.command === 'openWorkflow') {
-						try {
-							await this.importWorkflowExact(json);
-							this.isExecutionPreview = false;
-						} catch (e) {
-							if (window.top) {
-								window.top.postMessage(
-									JSON.stringify({
-										command: 'error',
-										message: this.$locale.baseText('openWorkflow.workflowImportError'),
-									}),
-									'*',
-								);
-							}
-							this.showMessage({
-								title: this.$locale.baseText('openWorkflow.workflowImportError'),
-								message: (e as Error).message,
-								type: 'error',
-							});
-=======
 			if (!message?.data?.includes?.('"command"')) {
 				return;
 			}
@@ -4362,7 +4334,6 @@
 								}),
 								'*',
 							);
->>>>>>> 29a10668
 						}
 						this.showMessage({
 							title: this.$locale.baseText('openWorkflow.workflowImportError'),
