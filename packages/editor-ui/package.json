{
  "name": "n8n-editor-ui",
  "version": "0.176.1",
  "description": "Workflow Editor UI for n8n",
  "license": "SEE LICENSE IN LICENSE.md",
  "homepage": "https://n8n.io",
  "author": {
    "name": "Jan Oberhauser",
    "email": "jan@n8n.io"
  },
  "main": "index.js",
  "repository": {
    "type": "git",
    "url": "git+https://github.com/n8n-io/n8n.git"
  },
  "scripts": {
    "clean": "rimraf dist .turbo",
    "build": "cross-env VUE_APP_PUBLIC_PATH=\"/{{BASE_PATH}}/\" NODE_OPTIONS=\"--max-old-space-size=8192\" vite build",
    "typecheck": "vue-tsc --emitDeclarationOnly",
    "dev": "pnpm serve",
    "lint": "eslint --quiet --ext .js,.ts,.vue src",
    "lintfix": "eslint --ext .js,.ts,.vue src --fix",
    "format": "prettier --write . --ignore-path ../../.prettierignore",
    "serve": "cross-env VUE_APP_URL_BASE_API=http://localhost:5678/ vite --host 0.0.0.0 --port 8080 dev",
    "test": "vitest run",
    "test:ci": "vitest run --coverage",
    "test:dev": "vitest"
  },
  "dependencies": {
    "@codemirror/autocomplete": "^6.4.0",
    "@codemirror/commands": "^6.1.0",
    "@codemirror/lang-javascript": "^6.1.2",
    "@codemirror/language": "^6.2.1",
    "@codemirror/lint": "^6.0.0",
    "@codemirror/state": "^6.1.4",
    "@codemirror/view": "^6.5.1",
    "@fontsource/open-sans": "^4.5.0",
    "@fortawesome/fontawesome-svg-core": "^1.2.35",
    "@fortawesome/free-regular-svg-icons": "^6.1.1",
    "@fortawesome/free-solid-svg-icons": "^5.15.3",
    "@fortawesome/vue-fontawesome": "^2.0.2",
    "axios": "^0.21.1",
    "codemirror-lang-n8n-expression": "^0.1.0",
    "dateformat": "^3.0.3",
    "esprima-next": "5.8.4",
    "fast-json-stable-stringify": "^2.1.0",
    "file-saver": "^2.0.2",
    "flatted": "^3.2.4",
    "jquery": "^3.4.1",
    "jsonpath": "^1.1.1",
    "jsplumb": "2.15.4",
    "lodash-es": "^4.17.21",
    "lodash.camelcase": "^4.3.0",
    "lodash.debounce": "^4.0.8",
    "lodash.get": "^4.4.2",
    "lodash.orderby": "^4.6.0",
    "lodash.set": "^4.3.2",
    "luxon": "^2.3.0",
    "monaco-editor": "^0.33.0",
    "n8n-design-system": "~0.50.1",
    "n8n-workflow": "~0.132.0",
    "normalize-wheel": "^1.0.1",
    "pinia": "^2.0.22",
    "prismjs": "^1.17.1",
<<<<<<< HEAD
    "qrcode.vue": "^1.7.0",
    "quill": "2.0.0-dev.4",
    "quill-autoformat": "^0.1.1",
=======
>>>>>>> 47e32e42
    "timeago.js": "^4.0.2",
    "uuid": "^8.3.2",
    "v-click-outside": "^3.1.2",
    "vue": "^2.7",
    "vue-agile": "^2.0.0",
    "vue-fragment": "1.5.1",
    "vue-i18n": "^8.26.7",
    "vue-json-pretty": "1.9.3",
    "vue-prism-editor": "^0.3.0",
    "vue-router": "^3.6.5",
    "vue-template-compiler": "^2.7",
    "vue-typed-mixins": "^0.2.0",
    "vue2-boring-avatars": "0.3.4",
    "vue2-teleport": "^1.0.1",
    "vue2-touch-events": "^3.2.1",
    "xss": "^1.0.10"
  },
  "devDependencies": {
    "@pinia/testing": "^0.0.14",
    "@testing-library/jest-dom": "^5.16.5",
    "@testing-library/vue": "^5.8.3",
    "@types/dateformat": "^3.0.0",
    "@types/express": "^4.17.6",
    "@types/file-saver": "^2.0.1",
    "@types/jsonpath": "^0.2.0",
    "@types/lodash-es": "^4.17.6",
    "@types/lodash.camelcase": "^4.3.6",
    "@types/lodash.get": "^4.4.6",
    "@types/lodash.set": "^4.3.6",
    "@types/luxon": "^2.0.9",
    "@types/uuid": "^8.3.2",
    "@vitejs/plugin-legacy": "^1.8.2",
    "@vitejs/plugin-vue2": "^1.1.2",
    "c8": "^7.12.0",
    "jshint": "^2.9.7",
    "sass": "^1.55.0",
    "sass-loader": "^10.1.1",
    "string-template-parser": "^1.2.6",
    "vite": "2.9.5",
    "vite-plugin-html": "^3.2.0",
    "vite-plugin-monaco-editor": "^1.0.10",
    "vitest": "0.9.3",
    "vue-tsc": "^0.35.0"
  }
}<|MERGE_RESOLUTION|>--- conflicted
+++ resolved
@@ -62,12 +62,7 @@
     "normalize-wheel": "^1.0.1",
     "pinia": "^2.0.22",
     "prismjs": "^1.17.1",
-<<<<<<< HEAD
     "qrcode.vue": "^1.7.0",
-    "quill": "2.0.0-dev.4",
-    "quill-autoformat": "^0.1.1",
-=======
->>>>>>> 47e32e42
     "timeago.js": "^4.0.2",
     "uuid": "^8.3.2",
     "v-click-outside": "^3.1.2",
