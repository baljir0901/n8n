import {
	BINARY_ENCODING,
	IExecuteFunctions,
} from 'n8n-core';

import {
	IDataObject,
	INodeTypeDescription,
	INodeExecutionData,
	INodeType,
} from 'n8n-workflow';

import {
<<<<<<< HEAD
	dropboxApiRequest
} from './GenericFunctions';
=======
	OptionsWithUri
} from 'request';
>>>>>>> e03a9378

export class Dropbox implements INodeType {
	description: INodeTypeDescription = {
		displayName: 'Dropbox',
		name: 'dropbox',
		icon: 'file:dropbox.png',
		group: ['input'],
		version: 1,
		subtitle: '={{$parameter["operation"] + ": " + $parameter["resource"]}}',
		description: 'Access data on Dropbox',
		defaults: {
			name: 'Dropbox',
<<<<<<< HEAD
			color: '#0062ff',
=======
			color: '#0061FF',
>>>>>>> e03a9378
		},
		inputs: ['main'],
		outputs: ['main'],
		credentials: [
			{
				name: 'dropboxApi',
				required: true,
				displayOptions: {
					show: {
						authentication: [
							'accessToken',
						],
					},
				},
			},
			{
				name: 'dropboxOAuth2Api',
				required: true,
				displayOptions: {
					show: {
						authentication: [
							'oAuth2',
						],
					},
				},
			},
		],
		properties: [
			{
				displayName: 'Authentication',
				name: 'authentication',
				type: 'options',
				options: [
					{
						name: 'Access Token',
						value: 'accessToken',
					},
					{
						name: 'OAuth2',
						value: 'oAuth2',
					}
				],
				default: 'accessToken',
				description: 'Means of authenticating with the service.',
			},
			{
				displayName: 'Resource',
				name: 'resource',
				type: 'options',
				options: [
					{
						name: 'File',
						value: 'file',
					},
					{
						name: 'Folder',
						value: 'folder',
					},
				],
				default: 'file',
				description: 'The resource to operate on.',
			},

			// ----------------------------------
			//         operations
			// ----------------------------------
			{
				displayName: 'Operation',
				name: 'operation',
				type: 'options',
				displayOptions: {
					show: {
						resource: [
							'file',
						],
					},
				},
				options: [
					{
						name: 'Copy',
						value: 'copy',
						description: 'Copy a file',
					},
					{
						name: 'Delete',
						value: 'delete',
						description: 'Delete a file',
					},
					{
						name: 'Download',
						value: 'download',
						description: 'Download a file',
					},
					{
						name: 'Move',
						value: 'move',
						description: 'Move a file',
					},
					{
						name: 'Upload',
						value: 'upload',
						description: 'Upload a file',
					},
				],
				default: 'upload',
				description: 'The operation to perform.',
			},

			{
				displayName: 'Operation',
				name: 'operation',
				type: 'options',
				displayOptions: {
					show: {
						resource: [
							'folder',
						],
					},
				},
				options: [
					{
						name: 'Copy',
						value: 'copy',
						description: 'Copy a folder',
					},
					{
						name: 'Create',
						value: 'create',
						description: 'Create a folder',
					},
					{
						name: 'Delete',
						value: 'delete',
						description: 'Delete a folder',
					},
					{
						name: 'List',
						value: 'list',
						description: 'Return the files and folders in a given folder',
					},
					{
						name: 'Move',
						value: 'move',
						description: 'Move a folder',
					},
				],
				default: 'create',
				description: 'The operation to perform.',
			},

			// ----------------------------------
			//         file
			// ----------------------------------

			// ----------------------------------
			//         file/folder:copy
			// ----------------------------------
			{
				displayName: 'From Path',
				name: 'path',
				type: 'string',
				default: '',
				required: true,
				displayOptions: {
					show: {
						operation: [
							'copy'
						],
						resource: [
							'file',
							'folder',
						],
					},
				},
				placeholder: '/invoices/original.txt',
				description: 'The path of file or folder to copy.',
			},
			{
				displayName: 'To Path',
				name: 'toPath',
				type: 'string',
				default: '',
				required: true,
				displayOptions: {
					show: {
						operation: [
							'copy'
						],
						resource: [
							'file',
							'folder',
						],
					},
				},
				placeholder: '/invoices/copy.txt',
				description: 'The destination path of file or folder.',
			},

			// ----------------------------------
			//         file/folder:delete
			// ----------------------------------
			{
				displayName: 'Delete Path',
				name: 'path',
				type: 'string',
				default: '',
				required: true,
				displayOptions: {
					show: {
						operation: [
							'delete'
						],
						resource: [
							'file',
							'folder',
						],
					},
				},
				placeholder: '/invoices/2019/invoice_1.pdf',
				description: 'The path to delete. Can be a single file or a whole folder.',
			},


			// ----------------------------------
			//         file/folder:move
			// ----------------------------------
			{
				displayName: 'From Path',
				name: 'path',
				type: 'string',
				default: '',
				required: true,
				displayOptions: {
					show: {
						operation: [
							'move'
						],
						resource: [
							'file',
							'folder',
						],
					},
				},
				placeholder: '/invoices/old_name.txt',
				description: 'The path of file or folder to move.',
			},
			{
				displayName: 'To Path',
				name: 'toPath',
				type: 'string',
				default: '',
				required: true,
				displayOptions: {
					show: {
						operation: [
							'move'
						],
						resource: [
							'file',
							'folder',
						],
					},
				},
				placeholder: '/invoices/new_name.txt',
				description: 'The new path of file or folder.',
			},

			// ----------------------------------
			//         file:download
			// ----------------------------------
			{
				displayName: 'File Path',
				name: 'path',
				type: 'string',
				default: '',
				required: true,
				displayOptions: {
					show: {
						operation: [
							'download'
						],
						resource: [
							'file',
						],
					},
				},
				placeholder: '/invoices/2019/invoice_1.pdf',
				description: 'The file path of the file to download. Has to contain the full path.',
			},
			{
				displayName: 'Binary Property',
				name: 'binaryPropertyName',
				type: 'string',
				required: true,
				default: 'data',
				displayOptions: {
					show: {
						operation: [
							'download'
						],
						resource: [
							'file',
						],
					},
				},
				description: 'Name of the binary property to which to<br />write the data of the read file.',
			},

			// ----------------------------------
			//         file:upload
			// ----------------------------------
			{
				displayName: 'File Path',
				name: 'path',
				type: 'string',
				default: '',
				required: true,
				displayOptions: {
					show: {
						operation: [
							'upload'
						],
						resource: [
							'file',
						],
					},
				},
				placeholder: '/invoices/2019/invoice_1.pdf',
				description: 'The file path of the file to upload. Has to contain the full path. The parent folder has to exist. Existing files get overwritten.',
			},
			{
				displayName: 'Binary Data',
				name: 'binaryData',
				type: 'boolean',
				default: false,
				displayOptions: {
					show: {
						operation: [
							'upload'
						],
						resource: [
							'file',
						],
					},
				},
				description: 'If the data to upload should be taken from binary field.',
			},
			{
				displayName: 'File Content',
				name: 'fileContent',
				type: 'string',
				default: '',
				displayOptions: {
					show: {
						operation: [
							'upload'
						],
						resource: [
							'file',
						],
						binaryData: [
							false
						],
					},

				},
				placeholder: '',
				description: 'The text content of the file to upload.',
			},
			{
				displayName: 'Binary Property',
				name: 'binaryPropertyName',
				type: 'string',
				default: 'data',
				required: true,
				displayOptions: {
					show: {
						operation: [
							'upload'
						],
						resource: [
							'file',
						],
						binaryData: [
							true
						],
					},

				},
				placeholder: '',
				description: 'Name of the binary property which contains<br />the data for the file to be uploaded.',
			},



			// ----------------------------------
			//         folder
			// ----------------------------------

			// ----------------------------------
			//         folder:create
			// ----------------------------------
			{
				displayName: 'Folder',
				name: 'path',
				type: 'string',
				default: '',
				required: true,
				displayOptions: {
					show: {
						operation: [
							'create'
						],
						resource: [
							'folder',
						],
					},
				},
				placeholder: '/invoices/2019',
				description: 'The folder to create. The parent folder has to exist.',
			},

			// ----------------------------------
			//         folder:list
			// ----------------------------------
			{
				displayName: 'Folder Path',
				name: 'path',
				type: 'string',
				default: '',
				displayOptions: {
					show: {
						operation: [
							'list'
						],
						resource: [
							'folder',
						],
					},
				},
				placeholder: '/invoices/2019/',
				description: 'The path of which to list the content.',
			},

		],
	};


	async execute(this: IExecuteFunctions): Promise<INodeExecutionData[][]> {
		const items = this.getInputData();
		const returnData: IDataObject[] = [];


		const resource = this.getNodeParameter('resource', 0) as string;
		const operation = this.getNodeParameter('operation', 0) as string;

		let endpoint = '';
		let requestMethod = '';
		let body: IDataObject | Buffer;
<<<<<<< HEAD
		let options;
=======
		let isJson = false;
		let query: IDataObject = {};
>>>>>>> e03a9378

		const headers: IDataObject = {};

		for (let i = 0; i < items.length; i++) {
			body = {};

			if (resource === 'file') {
				if (operation === 'download') {
					// ----------------------------------
					//         download
					// ----------------------------------

					requestMethod = 'POST';

					query.arg = JSON.stringify({
						path: this.getNodeParameter('path', i) as string
					});

					endpoint = 'https://content.dropboxapi.com/2/files/download';

				} else if (operation === 'upload') {
					// ----------------------------------
					//         upload
					// ----------------------------------

					requestMethod = 'POST';
					headers['Content-Type'] = 'application/octet-stream';

					query.arg = JSON.stringify({
						mode: 'overwrite',
						path: this.getNodeParameter('path', i) as string
					});

					endpoint = 'https://content.dropboxapi.com/2/files/upload';

					if (this.getNodeParameter('binaryData', i) === true) {

						options = { json: false };

						// Is binary file to upload
						const item = items[i];

						if (item.binary === undefined) {
							throw new Error('No binary data exists on item!');
						}

						const propertyNameUpload = this.getNodeParameter('binaryPropertyName', i) as string;

						if (item.binary[propertyNameUpload] === undefined) {
							throw new Error(`No binary data property "${propertyNameUpload}" does not exists on item!`);
						}

						body = Buffer.from(item.binary[propertyNameUpload].data, BINARY_ENCODING);
					} else {
						// Is text file
						body = Buffer.from(this.getNodeParameter('fileContent', i) as string, 'utf8');
					}
				}

			} else if (resource === 'folder') {
				if (operation === 'create') {
					// ----------------------------------
					//         create
					// ----------------------------------

					requestMethod = 'POST';
					body = {
						path: this.getNodeParameter('path', i) as string,
					};

					endpoint = 'https://api.dropboxapi.com/2/files/create_folder_v2';

				} else if (operation === 'list') {
					// ----------------------------------
					//         list
					// ----------------------------------

					requestMethod = 'POST';
					body = {
						path: this.getNodeParameter('path', i) as string,
						limit: 2000,
					};

					// TODO: If more files than the max-amount exist it has to be possible to
					//       also request them.

					endpoint = 'https://api.dropboxapi.com/2/files/list_folder';

				}
			}
			if (['file', 'folder'].includes(resource)) {
				if (operation === 'copy') {
					// ----------------------------------
					//         copy
					// ----------------------------------

					requestMethod = 'POST';
					body = {
						from_path: this.getNodeParameter('path', i) as string,
						to_path: this.getNodeParameter('toPath', i) as string,
					};

					endpoint = 'https://api.dropboxapi.com/2/files/copy_v2';

				} else if (operation === 'delete') {
					// ----------------------------------
					//         delete
					// ----------------------------------

					requestMethod = 'POST';
					body = {
						path: this.getNodeParameter('path', i) as string,
					};

					endpoint = 'https://api.dropboxapi.com/2/files/delete_v2';

				} else if (operation === 'move') {
					// ----------------------------------
					//         move
					// ----------------------------------

					requestMethod = 'POST';
					body = {
						from_path: this.getNodeParameter('path', i) as string,
						to_path: this.getNodeParameter('toPath', i) as string,
					};

					endpoint = 'https://api.dropboxapi.com/2/files/move_v2';
				}
			} else {
				throw new Error(`The resource "${resource}" is not known!`);
			}

<<<<<<< HEAD
=======

			const options: OptionsWithUri = {
				headers,
				method: requestMethod,
				uri: endpoint,
				qs: query,
				json: isJson,
			};

			if (Object.keys(body).length) {
				options.body = body;
			}

>>>>>>> e03a9378
			if (resource === 'file' && operation === 'download') {
				// Return the data as a buffer
				options = { encoding: null };
			}

			let responseData = await dropboxApiRequest.call(this, requestMethod, endpoint, body, headers, options);

			if (resource === 'file' && operation === 'upload') {
				responseData = JSON.parse(responseData);
			}

			if (resource === 'file' && operation === 'download') {

				const newItem: INodeExecutionData = {
					json: items[i].json,
					binary: {},
				};

				if (items[i].binary !== undefined) {
					// Create a shallow copy of the binary data so that the old
					// data references which do not get changed still stay behind
					// but the incoming data does not get changed.
					Object.assign(newItem.binary, items[i].binary);
				}

				items[i] = newItem;

				const dataPropertyNameDownload = this.getNodeParameter('binaryPropertyName', i) as string;

				const filePathDownload = this.getNodeParameter('path', i) as string;
				items[i].binary![dataPropertyNameDownload] = await this.helpers.prepareBinaryData(Buffer.from(responseData), filePathDownload);

			} else if (resource === 'folder' && operation === 'list') {

				const propNames: { [key: string]: string } = {
					'id': 'id',
					'name': 'name',
					'client_modified': 'lastModifiedClient',
					'server_modified': 'lastModifiedServer',
					'rev': 'rev',
					'size': 'contentSize',
					'.tag': 'type',
					'content_hash': 'contentHash',
				};

				for (const item of responseData.entries) {
					const newItem: IDataObject = {};

					// Get the props and save them under a proper name
					for (const propName of Object.keys(propNames)) {
						if (item[propName] !== undefined) {
							newItem[propNames[propName]] = item[propName];
						}
					}

					returnData.push(newItem as IDataObject);
				}
			} else {
				returnData.push(responseData as IDataObject);
			}
		}

		if (resource === 'file' && operation === 'download') {
			// For file downloads the files get attached to the existing items
			return this.prepareOutputData(items);
		} else {
			// For all other ones does the output items get replaced
			return [this.helpers.returnJsonArray(returnData)];
		}
	}
}<|MERGE_RESOLUTION|>--- conflicted
+++ resolved
@@ -11,13 +11,8 @@
 } from 'n8n-workflow';
 
 import {
-<<<<<<< HEAD
 	dropboxApiRequest
 } from './GenericFunctions';
-=======
-	OptionsWithUri
-} from 'request';
->>>>>>> e03a9378
 
 export class Dropbox implements INodeType {
 	description: INodeTypeDescription = {
@@ -30,11 +25,7 @@
 		description: 'Access data on Dropbox',
 		defaults: {
 			name: 'Dropbox',
-<<<<<<< HEAD
 			color: '#0062ff',
-=======
-			color: '#0061FF',
->>>>>>> e03a9378
 		},
 		inputs: ['main'],
 		outputs: ['main'],
@@ -494,12 +485,7 @@
 		let endpoint = '';
 		let requestMethod = '';
 		let body: IDataObject | Buffer;
-<<<<<<< HEAD
-		let options;
-=======
 		let isJson = false;
-		let query: IDataObject = {};
->>>>>>> e03a9378
 
 		const headers: IDataObject = {};
 
@@ -633,22 +619,6 @@
 				throw new Error(`The resource "${resource}" is not known!`);
 			}
 
-<<<<<<< HEAD
-=======
-
-			const options: OptionsWithUri = {
-				headers,
-				method: requestMethod,
-				uri: endpoint,
-				qs: query,
-				json: isJson,
-			};
-
-			if (Object.keys(body).length) {
-				options.body = body;
-			}
-
->>>>>>> e03a9378
 			if (resource === 'file' && operation === 'download') {
 				// Return the data as a buffer
 				options = { encoding: null };
