import {
	BINARY_ENCODING,
	IExecuteFunctions,
} from 'n8n-core';
import {
	IDataObject,
	INodeExecutionData,
	INodeType,
	INodeTypeDescription,
	IBinaryData,
} from 'n8n-workflow';

import { OptionsWithUri } from 'request';

interface OptionData {
	name: string;
	displayName: string;
}

interface OptionDataParamters {
	[key: string]: OptionData;
}


export class HttpRequest implements INodeType {
	description: INodeTypeDescription = {
		displayName: 'HTTP Request',
		name: 'httpRequest',
		icon: 'fa:at',
		group: ['input'],
		version: 1,
		subtitle: '={{$parameter["requestMethod"] + ": " + $parameter["url"]}}',
		description: 'Makes a HTTP request and returns the received data',
		defaults: {
			name: 'HTTP Request',
			color: '#2200DD',
		},
		inputs: ['main'],
		outputs: ['main'],
		credentials: [
			{
				name: 'httpBasicAuth',
				required: true,
				displayOptions: {
					show: {
						authentication: [
							'basicAuth',
						],
					},
				},
			},
			{
				name: 'httpDigestAuth',
				required: true,
				displayOptions: {
					show: {
						authentication: [
							'digestAuth',
						],
					},
				},
			},
			{
				name: 'httpHeaderAuth',
				required: true,
				displayOptions: {
					show: {
						authentication: [
							'headerAuth',
						],
					},
				},
			},
			{
				name: 'oAuth2Api',
				required: true,
				displayOptions: {
					show: {
						authentication: [
							'oAuth2',
						],
					},
				},
			},
		],
		properties: [
			{
				displayName: 'Authentication',
				name: 'authentication',
				type: 'options',
				options: [
					{
						name: 'Basic Auth',
						value: 'basicAuth'
					},
					{
						name: 'Digest Auth',
						value: 'digestAuth'
					},
					{
						name: 'Header Auth',
						value: 'headerAuth'
					},
					{
						name: 'OAuth2',
						value: 'oAuth2'
					},
					{
						name: 'None',
						value: 'none'
					},
				],
				default: 'none',
				description: 'The way to authenticate.',
			},
			{
				displayName: 'Request Method',
				name: 'requestMethod',
				type: 'options',
				options: [
					{
						name: 'DELETE',
						value: 'DELETE'
					},
					{
						name: 'GET',
						value: 'GET'
					},
					{
						name: 'HEAD',
						value: 'HEAD'
					},
					{
						name: 'PATCH',
						value: 'PATCH'
					},
					{
						name: 'POST',
						value: 'POST'
					},
					{
						name: 'PUT',
						value: 'PUT'
					},
				],
				default: 'GET',
				description: 'The request method to use.',
			},
			{
				displayName: 'URL',
				name: 'url',
				type: 'string',
				default: '',
				placeholder: 'http://example.com/index.html',
				description: 'The URL to make the request to.',
				required: true,
			},
			{
				displayName: 'Ignore SSL Issues',
				name: 'allowUnauthorizedCerts',
				type: 'boolean',
				default: false,
				description: 'Still download the response even if SSL certificate validation is not possible.',
			},
			{
				displayName: 'Response Format',
				name: 'responseFormat',
				type: 'options',
				options: [
					{
						name: 'File',
						value: 'file'
					},
					{
						name: 'JSON',
						value: 'json'
					},
					{
						name: 'String',
						value: 'string'
					},
				],
				default: 'json',
				description: 'The format in which the data gets returned from the URL.',
			},

			{
				displayName: 'Property Name',
				name: 'dataPropertyName',
				type: 'string',
				default: 'data',
				required: true,
				displayOptions: {
					show: {
						responseFormat: [
							'string',
						],
					},
				},
				description: 'Name of the property to which to write the response data.',
			},
			{
				displayName: 'Binary Property',
				name: 'dataPropertyName',
				type: 'string',
				default: 'data',
				required: true,
				displayOptions: {
					show: {
						responseFormat: [
							'file',
						],
					},
				},
				description: 'Name of the binary property to which to<br />write the data of the read file.',
			},

			{
				displayName: 'JSON/RAW Parameters',
				name: 'jsonParameters',
				type: 'boolean',
				default: false,
				description: 'If the query and/or body parameter should be set via the value-key pair UI or JSON/RAW.',
			},

			{
				displayName: 'Options',
				name: 'options',
				type: 'collection',
				placeholder: 'Add Option',
				default: {},
				options: [
					{
						displayName: 'Body Content Type',
						name: 'bodyContentType',
						type: 'options',
						displayOptions: {
							show: {
								'/requestMethod': [
									'PATCH',
									'POST',
									'PUT',
								],
							},
						},
						options: [
							{
								name: 'JSON',
								value: 'json'
							},
							{
								name: 'RAW/Custom',
								value: 'raw'
							},
							{
								name: 'Form-Data Multipart',
								value: 'multipart-form-data'
							},
							{
								name: 'Form Urlencoded',
								value: 'form-urlencoded'
							},
						],
						default: 'json',
						description: 'Content-Type to use to send body parameters.',
					},
					{
						displayName: 'MIME Type',
						name: 'bodyContentCustomMimeType',
						type: 'string',
						default: '',
						placeholder: 'text/xml',
						description: 'Specify the mime type for raw/custom body type.',
						required: false,
						displayOptions: {
							show: {
								'/requestMethod': [
									'PATCH',
									'POST',
									'PUT',
								],
							},
						},
					},
					{
						displayName: 'Full Response',
						name: 'fullResponse',
						type: 'boolean',
						default: false,
						description: 'Returns the full reponse data instead of only the body.',
					},
					{
						displayName: 'Follow Redirect',
						name: 'followRedirect',
						type: 'boolean',
						default: true,
						description: 'Follow HTTP 3xx redirects.',
					},
					{
						displayName: 'Ignore Response Code',
						name: 'ignoreResponseCode',
						type: 'boolean',
						default: false,
						description: 'Succeeds also when status code is not 2xx.',
					},
					{
						displayName: 'Proxy',
						name: 'proxy',
						type: 'string',
						default: '',
						placeholder: 'http://myproxy:3128',
						description: 'HTTP proxy to use.',
					},
					{
						displayName: 'Timeout',
						name: 'timeout',
						type: 'number',
						typeOptions: {
							minValue: 1,
						},
						default: 10000,
						description: 'Time in ms to wait for the server to send response headers (and start the response body) before aborting the request.',
					},
				],
			},


			// Body Parameter
			{
				displayName: 'Send Binary Data',
				name: 'sendBinaryData',
				type: 'boolean',
				displayOptions: {
					show: {
						// TODO: Make it possible to use dot-notation
						// 'options.bodyContentType': [
						// 	'raw',
						// ],
						jsonParameters: [
							true,
						],
						requestMethod: [
							'PATCH',
							'POST',
							'PUT',
						],
					},
				},
				default: false,
				description: 'If binary data should be send as body.',
			},
			{
				displayName: 'Binary Property',
				name: 'binaryPropertyName',
				type: 'string',
				required: true,
				default: 'data',
				displayOptions: {
					hide: {
						sendBinaryData: [
							false,
						],
					},
					show: {
						jsonParameters: [
							true,
						],
						requestMethod: [
							'PATCH',
							'POST',
							'PUT',
						],
					},
				},
				description: `Name of the binary property which contains the data for the file to be uploaded.<br />
							For Form-Data Multipart, multiple can be provided in the format:<br />
							"sendKey1:binaryProperty1,sendKey2:binaryProperty2`,
			},
			{
				displayName: 'Body Parameters',
				name: 'bodyParametersJson',
				type: 'json',
				displayOptions: {
					hide: {
						sendBinaryData: [
							true,
						],
					},
					show: {
						jsonParameters: [
							true,
						],
						requestMethod: [
							'PATCH',
							'POST',
							'PUT',
						],
					},
				},
				default: '',
				description: 'Body parameters as JSON or RAW.',
			},
			{
				displayName: 'Body Parameters',
				name: 'bodyParametersUi',
				placeholder: 'Add Parameter',
				type: 'fixedCollection',
				typeOptions: {
					multipleValues: true,
				},
				displayOptions: {
					show: {
						jsonParameters: [
							false,
						],
						requestMethod: [
							'PATCH',
							'POST',
							'PUT',
						],
					},
				},
				description: 'The body parameter to send.',
				default: {},
				options: [
					{
						name: 'parameter',
						displayName: 'Parameter',
						values: [
							{
								displayName: 'Name',
								name: 'name',
								type: 'string',
								default: '',
								description: 'Name of the parameter.',
							},
							{
								displayName: 'Value',
								name: 'value',
								type: 'string',
								default: '',
								description: 'Value of the parameter.',
							},
						]
					},
				],
			},

			// Header Parameters
			{
				displayName: 'Headers',
				name: 'headerParametersJson',
				type: 'json',
				displayOptions: {
					show: {
						jsonParameters: [
							true,
						],
					},
				},
				default: '',
				description: 'Header parameters as JSON or RAW.',
			},
			{
				displayName: 'Headers',
				name: 'headerParametersUi',
				placeholder: 'Add Header',
				type: 'fixedCollection',
				typeOptions: {
					multipleValues: true,
				},
				displayOptions: {
					show: {
						jsonParameters: [
							false,
						],
					},
				},
				description: 'The headers to send.',
				default: {},
				options: [
					{
						name: 'parameter',
						displayName: 'Header',
						values: [
							{
								displayName: 'Name',
								name: 'name',
								type: 'string',
								default: '',
								description: 'Name of the header.',
							},
							{
								displayName: 'Value',
								name: 'value',
								type: 'string',
								default: '',
								description: 'Value to set for the header.',
							},
						]
					},
				],
			},

			// Query Parameter
			{
				displayName: 'Query Parameters',
				name: 'queryParametersJson',
				type: 'json',
				displayOptions: {
					show: {
						jsonParameters: [
							true,
						],
					},
				},
				default: '',
				description: 'Query parameters as JSON (flat object).',
			},
			{
				displayName: 'Query Parameters',
				name: 'queryParametersUi',
				placeholder: 'Add Parameter',
				type: 'fixedCollection',
				typeOptions: {
					multipleValues: true,
				},
				displayOptions: {
					show: {
						jsonParameters: [
							false,
						],
					},
				},
				description: 'The query parameter to send.',
				default: {},
				options: [
					{
						name: 'parameter',
						displayName: 'Parameter',
						values: [
							{
								displayName: 'Name',
								name: 'name',
								type: 'string',
								default: '',
								description: 'Name of the parameter.',
							},
							{
								displayName: 'Value',
								name: 'value',
								type: 'string',
								default: '',
								description: 'Value of the parameter.',
							},
						]
					},
				],
			},
		]
	};


	async execute(this: IExecuteFunctions): Promise<INodeExecutionData[][]> {
		const items = this.getInputData();

		const fullReponseProperties = [
			'body',
			'headers',
			'statusCode',
			'statusMessage',
		];

		// TODO: Should have a setting which makes clear that this parameter can not change for each item
		const requestMethod = this.getNodeParameter('requestMethod', 0) as string;
		const parametersAreJson = this.getNodeParameter('jsonParameters', 0) as boolean;
		const responseFormat = this.getNodeParameter('responseFormat', 0) as string;

		const httpBasicAuth = this.getCredentials('httpBasicAuth');
		const httpDigestAuth = this.getCredentials('httpDigestAuth');
		const httpHeaderAuth = this.getCredentials('httpHeaderAuth');
		const oAuth2Api = this.getCredentials('oAuth2Api');

		let requestOptions: OptionsWithUri;
		let setUiParameter: IDataObject;

		const uiParameters: IDataObject = {
			bodyParametersUi: 'body',
			headerParametersUi: 'headers',
			queryParametersUi: 'qs',
		};

		const jsonParameters: OptionDataParamters = {
			bodyParametersJson: {
				name: 'body',
				displayName: 'Body Parameters',
			},
			headerParametersJson: {
				name: 'headers',
				displayName: 'Headers',
			},
			queryParametersJson: {
				name: 'qs',
				displayName: 'Query Paramters',
			},
		};

		let response: any; // tslint:disable-line:no-any
		const returnItems: INodeExecutionData[] = [];
		for (let itemIndex = 0; itemIndex < items.length; itemIndex++) {
			const options = this.getNodeParameter('options', itemIndex, {}) as IDataObject;
			const url = this.getNodeParameter('url', itemIndex) as string;

			const fullResponse = !!options.fullResponse as boolean;

			requestOptions = {
				headers: {},
				method: requestMethod,
				uri: url,
				gzip: true,
				rejectUnauthorized: !this.getNodeParameter('allowUnauthorizedCerts', itemIndex, false) as boolean,
			};

			if (fullResponse === true) {
				// @ts-ignore
				requestOptions.resolveWithFullResponse = true;
			}

			if (options.followRedirect !== undefined) {
				requestOptions.followRedirect = options.followRedirect as boolean;
			}
			if (options.ignoreResponseCode === true) {
				// @ts-ignore
				requestOptions.simple = false;
			}
			if (options.proxy !== undefined) {
				requestOptions.proxy = options.proxy as string;
			}
			if (options.timeout !== undefined) {
				requestOptions.timeout = options.timeout as number;
			}

			if (parametersAreJson === true) {
				// Parameters are defined as JSON
				let optionData: OptionData;
				for (const parameterName of Object.keys(jsonParameters)) {
					optionData = jsonParameters[parameterName] as OptionData;
					const tempValue = this.getNodeParameter(parameterName, itemIndex, {}) as string | object;
					if (tempValue === '') {
						// Paramter is empty so skip it
						continue;
					}

					if (optionData.name === 'body' && parametersAreJson === true) {
						const sendBinaryData = this.getNodeParameter('sendBinaryData', itemIndex, false) as boolean;
						if (sendBinaryData === true) {

							const contentTypesAllowed = [
								'raw',
								'multipart-form-data',
							];

							if (!contentTypesAllowed.includes(options.bodyContentType as string)) {
								// As n8n-workflow.NodeHelpers.getParamterResolveOrder can not be changed
								// easily to handle parameters in dot.notation simply error for now.
								throw new Error('Sending binary data is only supported when option "Body Content Type" is set to "RAW/CUSTOM" or "FORM-DATA/MULTIPART"!');
							}

							const item = items[itemIndex];

							if (item.binary === undefined) {
								throw new Error('No binary data exists on item!');
							}

							if (options.bodyContentType === 'raw') {
								const binaryPropertyName = this.getNodeParameter('binaryPropertyName', itemIndex) as string;
								if (item.binary[binaryPropertyName] === undefined) {
									throw new Error(`No binary data property "${binaryPropertyName}" does not exists on item!`);
								}
								const binaryProperty = item.binary[binaryPropertyName] as IBinaryData;
								requestOptions.body = Buffer.from(binaryProperty.data, BINARY_ENCODING);
							} else if (options.bodyContentType === 'multipart-form-data') {
								requestOptions.body = {};
								const binaryPropertyNameFull = this.getNodeParameter('binaryPropertyName', itemIndex) as string;
								const binaryPropertyNames = binaryPropertyNameFull.split(',').map(key => key.trim());

								for (const propertyData of binaryPropertyNames) {
									let propertyName = 'file';
									let binaryPropertyName = propertyData;
									if (propertyData.includes(':')) {
										const propertyDataParts = propertyData.split(':');
										propertyName = propertyDataParts[0];
										binaryPropertyName = propertyDataParts[1];
									} else if (binaryPropertyNames.length > 1) {
										throw new Error('If more than one property should be send it is needed to define the in the format: "sendKey1:binaryProperty1,sendKey2:binaryProperty2"');
									}

									if (item.binary[binaryPropertyName] === undefined) {
										throw new Error(`No binary data property "${binaryPropertyName}" does not exists on item!`);
									}

									const binaryProperty = item.binary[binaryPropertyName] as IBinaryData;

									requestOptions.body[propertyName] = {
										value: Buffer.from(binaryProperty.data, BINARY_ENCODING),
										options: {
											filename: binaryProperty.fileName,
											contentType: binaryProperty.mimeType,
										},
									};
								}
							}
							continue;
						}
					}

					// @ts-ignore
					requestOptions[optionData.name] = tempValue;

					// @ts-ignore
					if (typeof requestOptions[optionData.name] !== 'object' && options.bodyContentType !== 'raw') {
						// If it is not an object && bodyContentType is not 'raw' it must be JSON so parse it
						try {
							// @ts-ignore
							requestOptions[optionData.name] = JSON.parse(requestOptions[optionData.name]);
						} catch (e) {
							throw new Error(`The data in "${optionData.displayName}" is no valid JSON. Set Body Content Type to "RAW/Custom" for XML or other types of payloads`);
						}
					}
				}
			} else {
				// Paramters are defined in UI
				let optionName: string;
				for (const parameterName of Object.keys(uiParameters)) {
					setUiParameter = this.getNodeParameter(parameterName, itemIndex, {}) as IDataObject;
					optionName = uiParameters[parameterName] as string;
					if (setUiParameter.parameter !== undefined) {
						// @ts-ignore
						requestOptions[optionName] = {};
						for (const parameterData of setUiParameter!.parameter as IDataObject[]) {
							// @ts-ignore
							requestOptions[optionName][parameterData!.name as string] = parameterData!.value;
						}
					}
				}
			}

			// Change the way data get send in case a different content-type than JSON got selected
			if (['PATCH', 'POST', 'PUT'].includes(requestMethod)) {
				if (options.bodyContentType === 'multipart-form-data') {
					requestOptions.formData = requestOptions.body;
					delete requestOptions.body;
				} else if (options.bodyContentType === 'form-urlencoded') {
					requestOptions.form = requestOptions.body;
					delete requestOptions.body;
				}
			}

			// Add Content Type if any are set
			if (options.bodyContentCustomMimeType) {
				if(requestOptions.headers === undefined) {
					requestOptions.headers = {};
				}
				requestOptions.headers['Content-Type'] = options.bodyContentCustomMimeType;
			}

			// Add credentials if any are set
			if (httpBasicAuth !== undefined) {
				requestOptions.auth = {
					user: httpBasicAuth.user as string,
					pass: httpBasicAuth.password as string,
				};
			}
			if (httpHeaderAuth !== undefined) {
				requestOptions.headers![httpHeaderAuth.name as string] = httpHeaderAuth.value;
			}
			if (httpDigestAuth !== undefined) {
				requestOptions.auth = {
					user: httpDigestAuth.user as string,
					pass: httpDigestAuth.password as string,
					sendImmediately: false,
				};
			}

			if (responseFormat === 'json') {
				requestOptions.headers!['accept'] = 'application/json,text/*;q=0.99';
			} else if (responseFormat === 'string') {
				requestOptions.headers!['accept'] = 'application/json,text/html,application/xhtml+xml,application/xml,text/*;q=0.9, */*;q=0.1';
			} else {
				requestOptions.headers!['accept'] = 'application/json,text/html,application/xhtml+xml,application/xml,text/*;q=0.9, image/*;q=0.8, */*;q=0.7';
			}

			if (responseFormat === 'file') {
				requestOptions.encoding = null;
			} else if(options.bodyContentType === 'raw') {
				requestOptions.json = false;
			} else {
				requestOptions.json = true;
			}

<<<<<<< HEAD
			// Now that the options are all set make the actual http request
			let response;

			if (oAuth2Api !== undefined) {
				response = await this.helpers.requestOAuth.call(this, 'oAuth2Api', requestOptions);
			} else {
				response = await this.helpers.request(requestOptions);
=======
			try {
				// Now that the options are all set make the actual http request
				response = await this.helpers.request(requestOptions);
			} catch (error) {
				if (this.continueOnFail() === true) {
					returnItems.push({ json: { error } });
					continue;
				}

				throw error;
>>>>>>> 174113a8
			}

			if (responseFormat === 'file') {
				const dataPropertyName = this.getNodeParameter('dataPropertyName', 0) as string;

				const newItem: INodeExecutionData = {
					json: {},
					binary: {},
				};

				if (items[itemIndex].binary !== undefined) {
					// Create a shallow copy of the binary data so that the old
					// data references which do not get changed still stay behind
					// but the incoming data does not get changed.
					Object.assign(newItem.binary, items[itemIndex].binary);
				}


				const fileName = (url).split('/').pop();


				if (fullResponse === true) {
					const returnItem: IDataObject = {};
					for (const property of fullReponseProperties) {
						if (property === 'body') {
							continue;
						}
 						returnItem[property] = response[property];
					}

					newItem.json = returnItem;

					newItem.binary![dataPropertyName] = await this.helpers.prepareBinaryData(response.body, fileName);
				} else {
					newItem.json = items[itemIndex].json;

					newItem.binary![dataPropertyName] = await this.helpers.prepareBinaryData(response, fileName);
				}

				items[itemIndex] = newItem;
			} else if (responseFormat === 'string') {
				const dataPropertyName = this.getNodeParameter('dataPropertyName', 0) as string;

				if (fullResponse === true) {
					const returnItem: IDataObject = {};
					for (const property of fullReponseProperties) {
						if (property === 'body') {
							returnItem[dataPropertyName] = response[property];
							continue;
						}

						returnItem[property] = response[property];
					}
					returnItems.push({ json: returnItem });
				} else {
					returnItems.push({
						json: {
							[dataPropertyName]: response,
						}
					});
				}
			} else {
				// responseFormat: 'json'
				if (fullResponse === true) {
					const returnItem: IDataObject = {};
					for (const property of fullReponseProperties) {
						returnItem[property] = response[property];
					}

					if (typeof returnItem.body === 'string') {
						throw new Error('Response body is not valid JSON. Change "Response Format" to "String"');
					}

					returnItems.push({ json: returnItem });
				} else {
					if (typeof response === 'string') {
						throw new Error('Response body is not valid JSON. Change "Response Format" to "String"');
					}

					returnItems.push({ json: response });
				}
			}
		}

		if (responseFormat === 'file') {
			// For file downloads the files get attached to the existing items
			return this.prepareOutputData(items);
		} else {
			// For all other ones does the output items get replaced
			return this.prepareOutputData(returnItems);
		}
	}
}<|MERGE_RESOLUTION|>--- conflicted
+++ resolved
@@ -798,18 +798,16 @@
 				requestOptions.json = true;
 			}
 
-<<<<<<< HEAD
 			// Now that the options are all set make the actual http request
-			let response;
-
-			if (oAuth2Api !== undefined) {
-				response = await this.helpers.requestOAuth.call(this, 'oAuth2Api', requestOptions);
-			} else {
-				response = await this.helpers.request(requestOptions);
-=======
+
 			try {
 				// Now that the options are all set make the actual http request
-				response = await this.helpers.request(requestOptions);
+
+				if (oAuth2Api !== undefined) {
+					response = await this.helpers.requestOAuth.call(this, 'oAuth2Api', requestOptions);
+				} else {
+					response = await this.helpers.request(requestOptions);
+				}
 			} catch (error) {
 				if (this.continueOnFail() === true) {
 					returnItems.push({ json: { error } });
@@ -817,7 +815,6 @@
 				}
 
 				throw error;
->>>>>>> 174113a8
 			}
 
 			if (responseFormat === 'file') {
