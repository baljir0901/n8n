--- conflicted
+++ resolved
@@ -37,11 +37,8 @@
             "dist/credentials/ClickUpApi.credentials.js",
             "dist/credentials/CodaApi.credentials.js",
             "dist/credentials/CopperApi.credentials.js",
-<<<<<<< HEAD
             "dist/credentials/ClearbitApi.credentials.js",
-=======
             "dist/credentials/DisqusApi.credentials.js",
->>>>>>> 0c351492
             "dist/credentials/DropboxApi.credentials.js",
             "dist/credentials/EventbriteApi.credentials.js",
             "dist/credentials/FreshdeskApi.credentials.js",
