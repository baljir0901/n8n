--- conflicted
+++ resolved
@@ -2113,11 +2113,8 @@
 	| 'lastNode'
 	| 'responseNode'
 	| 'formPage'
-<<<<<<< HEAD
-	| 'hostedChat';
-=======
+	| 'hostedChat'
 	| 'streaming';
->>>>>>> 28aabd40
 
 export interface INodeTypes {
 	getByName(nodeType: string): INodeType | IVersionedNodeType;
