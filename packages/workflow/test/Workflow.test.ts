import { mock } from 'jest-mock-extended';

import { NodeConnectionTypes } from '@/Interfaces';
import type { IConnection } from '@/Interfaces';
import type {
	IBinaryKeyData,
	IConnections,
	IDataObject,
	INode,
	INodeExecutionData,
	INodeParameters,
	IRunExecutionData,
	NodeParameterValueType,
} from '@/Interfaces';
import { deepCopy } from '@/utils';
import { Workflow } from '@/Workflow';

process.env.TEST_VARIABLE_1 = 'valueEnvVariable1';

import * as Helpers from './Helpers';

interface StubNode {
	name: string;
	parameters: INodeParameters;
}

describe('Workflow', () => {
	const nodeTypes = Helpers.NodeTypes();

	const SIMPLE_WORKFLOW = new Workflow({
		nodeTypes,
		nodes: [
			{
				parameters: {},
				name: 'Start',
				type: 'test.set',
				typeVersion: 1,
				id: 'uuid-1',
				position: [240, 300],
			},
			{
				parameters: {
					options: {},
				},
				name: 'Set',
				type: 'test.set',
				typeVersion: 1,
				id: 'uuid-2',
				position: [460, 300],
			},
			{
				parameters: {
					options: {},
				},
				name: 'Set1',
				type: 'test.set',
				typeVersion: 1,
				id: 'uuid-3',
				position: [680, 300],
			},
		],
		connections: {
			Start: {
				main: [
					[
						{
							node: 'Set',
							type: NodeConnectionTypes.Main,
							index: 0,
						},
					],
				],
			},
			Set: {
				main: [
					[
						{
							node: 'Set1',
							type: NodeConnectionTypes.Main,
							index: 0,
						},
					],
				],
			},
		},
		active: false,
	});

	const WORKFLOW_WITH_SWITCH = new Workflow({
		active: false,
		nodeTypes,
		nodes: [
			{
				parameters: {},
				name: 'Switch',
				type: 'test.switch',
				typeVersion: 1,
				id: 'uuid-1',
				position: [460, 300],
			},
			{
				parameters: {
					options: {},
				},
				name: 'Set',
				type: 'test.set',
				typeVersion: 1,
				id: 'uuid-2',
				position: [740, 300],
			},
			{
				parameters: {
					options: {},
				},
				name: 'Set1',
				type: 'test.set',
				typeVersion: 1,
				id: 'uuid-3',
				position: [780, 100],
			},
			{
				parameters: {
					options: {},
				},
				name: 'Set2',
				type: 'test.set',
				typeVersion: 1,
				id: 'uuid-4',
				position: [1040, 260],
			},
		],
		connections: {
			Switch: {
				main: [
					[
						{
							node: 'Set1',
							type: NodeConnectionTypes.Main,
							index: 0,
						},
					],
					[
						{
							node: 'Set',
							type: NodeConnectionTypes.Main,
							index: 0,
						},
					],
					[
						{
							node: 'Set',
							type: NodeConnectionTypes.Main,
							index: 0,
						},
					],
				],
			},
			Set: {
				main: [
					[
						{
							node: 'Set2',
							type: NodeConnectionTypes.Main,
							index: 0,
						},
					],
				],
			},
			Set1: {
				main: [
					[
						{
							node: 'Set2',
							type: NodeConnectionTypes.Main,
							index: 0,
						},
					],
				],
			},
		},
	});

	const WORKFLOW_WITH_LOOPS = new Workflow({
		nodeTypes,
		active: false,
		nodes: [
			{
				parameters: {},
				name: 'Switch',
				type: 'test.switch',
				typeVersion: 1,
				id: 'uuid-1',
				position: [920, 340],
			},
			{
				parameters: {},
				name: 'Start',
				type: 'test.set',
				typeVersion: 1,
				id: 'uuid-2',
				position: [240, 300],
			},
			{
				parameters: {
					options: {},
				},
				name: 'Set1',
				type: 'test.set',
				typeVersion: 1,
				id: 'uuid-3',
				position: [700, 340],
			},
			{
				parameters: {
					options: {},
				},
				name: 'Set',
				type: 'test.set',
				typeVersion: 1,
				id: 'uuid-4',
				position: [1220, 300],
			},
			{
				parameters: {},
				name: 'Switch',
				type: 'test.switch',
				typeVersion: 1,
				id: 'uuid-5',
				position: [920, 340],
			},
		],
		connections: {
			Switch: {
				main: [
					[
						{
							node: 'Set',
							type: NodeConnectionTypes.Main,
							index: 0,
						},
					],
					[], // todo why is null not accepted
					[
						{
							node: 'Switch',
							type: NodeConnectionTypes.Main,
							index: 0,
						},
					],
				],
			},
			Start: {
				main: [
					[
						{
							node: 'Set1',
							type: NodeConnectionTypes.Main,
							index: 0,
						},
					],
				],
			},
			Set1: {
				main: [
					[
						{
							node: 'Set1',
							type: NodeConnectionTypes.Main,
							index: 0,
						},
						{
							node: 'Switch',
							type: NodeConnectionTypes.Main,
							index: 0,
						},
					],
				],
			},
			Set: {
				main: [
					[
						{
							node: 'Set1',
							type: NodeConnectionTypes.Main,
							index: 0,
						},
					],
				],
			},
		},
	});

	const WORKFLOW_WITH_MIXED_CONNECTIONS = new Workflow({
		nodeTypes,
		nodes: [
			{
				parameters: {},
				name: 'Start',
				type: 'test.set',
				typeVersion: 1,
				id: 'uuid-1',
				position: [240, 300],
			},
			{
				parameters: {},
				name: 'AINode',
				type: 'test.ai',
				typeVersion: 1,
				id: 'uuid-2',
				position: [460, 300],
			},
			{
				parameters: {},
				name: 'Set1',
				type: 'test.set',
				typeVersion: 1,
				id: 'uuid-3',
				position: [680, 300],
			},
		],
		connections: {
			Start: {
				main: [
					[
						{
							node: 'AINode',
							type: NodeConnectionTypes.AiAgent,
							index: 0,
						},
					],
				],
			},
			AINode: {
				ai: [
					[
						{
							node: 'Set1',
							type: NodeConnectionTypes.Main,
							index: 0,
						},
					],
				],
			},
		},
		active: false,
	});

	beforeEach(() => {
		jest.restoreAllMocks();
	});

	describe('constructor', () => {
		const node1 = mock<INode>({ name: 'Node1' });
		const node2 = mock<INode>({ name: 'Node2' });
		const node3 = mock<INode>({ name: 'Node3' });

		const tests: Array<{
			description: string;
			connections: IConnections;
			connectionsBySourceNode?: IConnections;
			connectionsByDestinationNode: IConnections;
		}> = [
			{
				description: 'should return empty object when there are no connections',
				connections: {},
				connectionsByDestinationNode: {},
			},
			{
				description: 'should handle nodes with no connections',
				connections: {
					[node1.name]: {
						[NodeConnectionType.Main]: [[]],
					},
				},
				connectionsByDestinationNode: {},
			},
			{
				description: 'should return connections by source/destination node',
				connections: {
					[node1.name]: {
						[NodeConnectionType.Main]: [
							[
								{ node: node2.name, type: NodeConnectionType.Main, index: 0 },
								{ node: node3.name, type: NodeConnectionType.Main, index: 1 },
							],
						],
					},
				},
				connectionsByDestinationNode: {
					[node2.name]: {
						[NodeConnectionType.Main]: [
							[{ node: node1.name, type: NodeConnectionType.Main, index: 0 }],
						],
					},
					[node3.name]: {
						[NodeConnectionType.Main]: [
							[],
							[{ node: node1.name, type: NodeConnectionType.Main, index: 0 }],
						],
					},
				},
			},
			{
				description: 'should handle multiple connection types',
				connections: {
					[node1.name]: {
						[NodeConnectionType.Main]: [
							[{ node: node2.name, type: NodeConnectionType.Main, index: 0 }],
						],
						[NodeConnectionType.AiAgent]: [
							[{ node: node3.name, type: NodeConnectionType.AiAgent, index: 0 }],
						],
					},
				},
				connectionsByDestinationNode: {
					[node2.name]: {
						[NodeConnectionType.Main]: [
							[{ node: node1.name, type: NodeConnectionType.Main, index: 0 }],
						],
					},
					[node3.name]: {
						[NodeConnectionType.AiAgent]: [
							[{ node: node1.name, type: NodeConnectionType.AiAgent, index: 0 }],
						],
					},
				},
			},
			{
				// @issue https://linear.app/n8n/issue/N8N-7880/cannot-load-some-templates
				description: 'should handle nodes with null connections',
				connections: {
					[node1.name]: {
						[NodeConnectionType.Main]: [
							null as unknown as IConnection[],
							[{ node: node2.name, type: NodeConnectionType.Main, index: 0 }],
						],
					},
				},
				connectionsByDestinationNode: {
					[node2.name]: {
						[NodeConnectionType.Main]: [
							[{ node: node1.name, type: NodeConnectionType.Main, index: 1 }],
						],
					},
				},
			},
			{
				description: 'should handle nodes with multiple input connections',
				connections: {
					[node1.name]: {
						[NodeConnectionType.Main]: [
							[{ node: node2.name, type: NodeConnectionType.Main, index: 0 }],
						],
					},
					[node3.name]: {
						[NodeConnectionType.Main]: [
							[{ node: node2.name, type: NodeConnectionType.Main, index: 0 }],
						],
					},
				},
				connectionsByDestinationNode: {
					[node2.name]: {
						[NodeConnectionType.Main]: [
							[
								{ node: node1.name, type: NodeConnectionType.Main, index: 0 },
								{ node: node3.name, type: NodeConnectionType.Main, index: 0 },
							],
						],
					},
				},
			},
			{
				description: 'should handle connections for destination nodes that do not exists',
				connections: {
					[node1.name]: {
						[NodeConnectionType.Main]: [
							[{ node: 'Ghost node', type: NodeConnectionType.Main, index: 0 }],
						],
					},
				},
				connectionsBySourceNode: { [node1.name]: { main: [[]] } },
				connectionsByDestinationNode: {},
			},
			{
				description: 'should handle connections for source nodes that do not exists',
				connections: {
					'Ghost node': {
						[NodeConnectionType.Main]: [
							[{ node: node2.name, type: NodeConnectionType.Main, index: 0 }],
						],
					},
				},
				connectionsBySourceNode: {},
				connectionsByDestinationNode: {},
			},
		];

		test.each(tests)(
			'$description',
			({ connections, connectionsBySourceNode, connectionsByDestinationNode }) => {
				const workflow = new Workflow({
					nodes: [node1, node2, node3],
					connections: deepCopy(connections),
					active: false,
					nodeTypes,
				});
				expect(workflow.connectionsBySourceNode).toEqual(connectionsBySourceNode ?? connections);
				expect(workflow.connectionsByDestinationNode).toEqual(connectionsByDestinationNode);
			},
		);
	});

	describe('renameNodeInParameterValue', () => {
		describe('for expressions', () => {
			const tests = [
				{
					description: 'do nothing if there is no expression',
					input: {
						currentName: 'Node1',
						newName: 'Node1New',
						parameters: {
							value1: 'value1Node1',
							value2: 'value2Node1',
						},
					},
					output: {
						value1: 'value1Node1',
						value2: 'value2Node1',
					},
				},
				{
					description: 'should work with dot notation',
					input: {
						currentName: 'Node1',
						newName: 'NewName',
						parameters: {
							value1: "={{$node.Node1.data.value1 + 'Node1'}}",
							value2: "={{$node.Node1.data.value2 + ' - ' + $node.Node1.data.value2}}",
						},
					},
					output: {
						value1: "={{$node.NewName.data.value1 + 'Node1'}}",
						value2: "={{$node.NewName.data.value2 + ' - ' + $node.NewName.data.value2}}",
					},
				},
				{
					description: 'should work with ["nodeName"]',
					input: {
						currentName: 'Node1',
						newName: 'NewName',
						parameters: {
							value1: '={{$node["Node1"]["data"]["value1"] + \'Node1\'}}',
							value2:
								'={{$node["Node1"]["data"]["value2"] + \' - \' + $node["Node1"]["data"]["value2"]}}',
						},
					},
					output: {
						value1: '={{$node["NewName"]["data"]["value1"] + \'Node1\'}}',
						value2:
							'={{$node["NewName"]["data"]["value2"] + \' - \' + $node["NewName"]["data"]["value2"]}}',
					},
				},
				{
					description: 'should work with $("Node1")',
					input: {
						currentName: 'Node1',
						newName: 'NewName',
						parameters: {
							value1: '={{$("Node1")["data"]["value1"] + \'Node1\'}}',
							value2: '={{$("Node1")["data"]["value2"] + \' - \' + $("Node1")["data"]["value2"]}}',
						},
					},
					output: {
						value1: '={{$("NewName")["data"]["value1"] + \'Node1\'}}',
						value2:
							'={{$("NewName")["data"]["value2"] + \' - \' + $("NewName")["data"]["value2"]}}',
					},
				},
				{
					description: 'should work with $items("Node1")',
					input: {
						currentName: 'Node1',
						newName: 'NewName',
						parameters: {
							value1: '={{$items("Node1")["data"]["value1"] + \'Node1\'}}',
							value2:
								'={{$items("Node1")["data"]["value2"] + \' - \' + $items("Node1")["data"]["value2"]}}',
						},
					},
					output: {
						value1: '={{$items("NewName")["data"]["value1"] + \'Node1\'}}',
						value2:
							'={{$items("NewName")["data"]["value2"] + \' - \' + $items("NewName")["data"]["value2"]}}',
					},
				},
				{
					description: 'should work with $items("Node1", 0, 1)',
					input: {
						currentName: 'Node1',
						newName: 'NewName',
						parameters: {
							value1: '={{$items("Node1", 0, 1)["data"]["value1"] + \'Node1\'}}',
							value2:
								'={{$items("Node1", 0, 1)["data"]["value2"] + \' - \' + $items("Node1", 0, 1)["data"]["value2"]}}',
						},
					},
					output: {
						value1: '={{$items("NewName", 0, 1)["data"]["value1"] + \'Node1\'}}',
						value2:
							'={{$items("NewName", 0, 1)["data"]["value2"] + \' - \' + $items("NewName", 0, 1)["data"]["value2"]}}',
					},
				},
				{
					description: 'should work with dot notation that contains space and special character',
					input: {
						currentName: 'Node1',
						newName: 'New $ Name',
						parameters: {
							value1: "={{$node.Node1.data.value1 + 'Node1'}}",
							value2: "={{$node.Node1.data.value2 + ' - ' + $node.Node1.data.value2}}",
						},
					},
					output: {
						value1: '={{$node["New $ Name"].data.value1 + \'Node1\'}}',
						value2:
							'={{$node["New $ Name"].data.value2 + \' - \' + $node["New $ Name"].data.value2}}',
					},
				},
				{
					description: 'should work with dot notation that contains space and trailing $',
					input: {
						currentName: 'Node1',
						newName: 'NewName$',
						parameters: {
							value1: "={{$node.Node1.data.value1 + 'Node1'}}",
							value2: "={{$node.Node1.data.value2 + ' - ' + $node.Node1.data.value2}}",
						},
					},
					output: {
						value1: '={{$node["NewName$"].data.value1 + \'Node1\'}}',
						value2: '={{$node["NewName$"].data.value2 + \' - \' + $node["NewName$"].data.value2}}',
					},
				},
				{
					description: 'should work with dot notation that contains space and special character',
					input: {
						currentName: 'Node1',
						newName: 'NewName $ $& $` $$$',
						parameters: {
							value1: "={{$node.Node1.data.value1 + 'Node1'}}",
							value2: "={{$node.Node1.data.value2 + ' - ' + $node.Node1.data.value2}}",
						},
					},
					output: {
						value1: '={{$node["NewName $ $& $` $$$"].data.value1 + \'Node1\'}}',
						value2:
							'={{$node["NewName $ $& $` $$$"].data.value2 + \' - \' + $node["NewName $ $& $` $$$"].data.value2}}',
					},
				},
				{
					description: 'should work with dot notation without trailing dot',
					input: {
						currentName: 'Node1',
						newName: 'NewName',
						parameters: {
							value1: "={{$node.Node1 + 'Node1'}}",
							value2: "={{$node.Node1 + ' - ' + $node.Node1}}",
						},
					},
					output: {
						value1: "={{$node.NewName + 'Node1'}}",
						value2: "={{$node.NewName + ' - ' + $node.NewName}}",
					},
				},
				{
					description: "should work with ['nodeName']",
					input: {
						currentName: 'Node1',
						newName: 'NewName',
						parameters: {
							value1: "={{$node['Node1']['data']['value1'] + 'Node1'}}",
							value2:
								"={{$node['Node1']['data']['value2'] + ' - ' + $node['Node1']['data']['value2']}}",
						},
					},
					output: {
						value1: "={{$node['NewName']['data']['value1'] + 'Node1'}}",
						value2:
							"={{$node['NewName']['data']['value2'] + ' - ' + $node['NewName']['data']['value2']}}",
					},
				},
				{
					description: 'should work on lower levels',
					input: {
						currentName: 'Node1',
						newName: 'NewName',
						parameters: {
							level1a: "={{$node.Node1.data.value1 + 'Node1'}}",
							level1b: [
								{
									value2a: "={{$node.Node1.data.value1 + 'Node1'}}",
									value2b: "={{$node.Node1.data.value1 + 'Node1'}}",
								},
							],
							level1c: {
								value2a: {
									value3a: "={{$node.Node1.data.value1 + 'Node1'}}",
									value3b: [
										{
											value4a: "={{$node.Node1.data.value1 + 'Node1'}}",
											value4b: {
												value5a: "={{$node.Node1.data.value1 + 'Node1'}}",
												value5b: "={{$node.Node1.data.value1 + 'Node1'}}",
											},
										},
									],
								},
							},
						} as INodeParameters,
					},
					output: {
						level1a: "={{$node.NewName.data.value1 + 'Node1'}}",
						level1b: [
							{
								value2a: "={{$node.NewName.data.value1 + 'Node1'}}",
								value2b: "={{$node.NewName.data.value1 + 'Node1'}}",
							},
						],
						level1c: {
							value2a: {
								value3a: "={{$node.NewName.data.value1 + 'Node1'}}",
								value3b: [
									{
										value4a: "={{$node.NewName.data.value1 + 'Node1'}}",
										value4b: {
											value5a: "={{$node.NewName.data.value1 + 'Node1'}}",
											value5b: "={{$node.NewName.data.value1 + 'Node1'}}",
										},
									},
								],
							},
						},
					},
				},
			];

			const workflow = new Workflow({ nodes: [], connections: {}, active: false, nodeTypes });

			for (const testData of tests) {
				test(testData.description, () => {
					const result = workflow.renameNodeInParameterValue(
						testData.input.parameters,
						testData.input.currentName,
						testData.input.newName,
					);
					expect(result).toEqual(testData.output);
				});
			}
		});

		describe('for node with renamable content', () => {
			const tests = [
				{
					description: "should work with $('name')",
					input: {
						currentName: 'Old',
						newName: 'New',
						parameters: { jsCode: "$('Old').first();" },
					},
					output: { jsCode: "$('New').first();" },
				},
				{
					description: "should work with $node['name'] and $node.name",
					input: {
						currentName: 'Old',
						newName: 'New',
						parameters: { jsCode: "$node['Old'].first(); $node.Old.first();" },
					},
					output: { jsCode: "$node['New'].first(); $node.New.first();" },
				},
				{
					description: 'should work with $items()',
					input: {
						currentName: 'Old',
						newName: 'New',
						parameters: { jsCode: "$items('Old').first();" },
					},
					output: { jsCode: "$items('New').first();" },
				},
			];

			const workflow = new Workflow({
				nodes: [],
				connections: {},
				active: false,
				nodeTypes,
			});

			for (const t of tests) {
				test(t.description, () => {
					expect(
						workflow.renameNodeInParameterValue(
							t.input.parameters,
							t.input.currentName,
							t.input.newName,
							{ hasRenamableContent: true },
						),
					).toEqual(t.output);
				});
			}
		});
	});

	describe('renameNode', () => {
		const tests = [
			{
				description: 'rename node without connections',
				input: {
					currentName: 'Node1',
					newName: 'Node1New',
					nodes: [
						{
							name: 'Node1',
							parameters: {
								value1: 'value1Node1',
								value2: 'value2Node1',
							},
						},
					],
					connections: {},
				},
				output: {
					nodes: [
						{
							name: 'Node1New',
							parameters: {
								value1: 'value1Node1',
								value2: 'value2Node1',
							},
						},
					],
					connections: {},
				},
			},
			{
				description: 'rename node with one output connection',
				input: {
					currentName: 'Node1',
					newName: 'Node1New',
					nodes: [
						{
							name: 'Node1',
							parameters: {
								value1: 'value1Node1',
								value2: 'value2Node1',
							},
						},
						{
							name: 'Node2',
							parameters: {
								value1: 'value1Node2',
								value2: 'value2Node2',
							},
						},
					],
					connections: {
						Node1: {
							main: [
								[
									{
										node: 'Node2',
										type: NodeConnectionTypes.Main,
										index: 0,
									},
								],
							],
						},
					},
				},
				output: {
					nodes: [
						{
							name: 'Node1New',
							parameters: {
								value1: 'value1Node1',
								value2: 'value2Node1',
							},
						},
						{
							name: 'Node2',
							parameters: {
								value1: 'value1Node2',
								value2: 'value2Node2',
							},
						},
					],
					connections: {
						Node1New: {
							main: [
								[
									{
										node: 'Node2',
										type: NodeConnectionTypes.Main,
										index: 0,
									},
								],
							],
						},
					},
				},
			},
			{
				description: 'rename node with one input connection',
				input: {
					currentName: 'Node2',
					newName: 'Node2New',
					nodes: [
						{
							name: 'Node1',
							parameters: {
								value1: 'value1Node1',
								value2: 'value2Node1',
							},
						},
						{
							name: 'Node2',
							parameters: {
								value1: 'value1Node2',
								value2: 'value2Node2',
							},
						},
					],
					connections: {
						Node1: {
							main: [
								[
									{
										node: 'Node2',
										type: NodeConnectionTypes.Main,
										index: 0,
									},
								],
							],
						},
					},
				},
				output: {
					nodes: [
						{
							name: 'Node1',
							parameters: {
								value1: 'value1Node1',
								value2: 'value2Node1',
							},
						},
						{
							name: 'Node2New',
							parameters: {
								value1: 'value1Node2',
								value2: 'value2Node2',
							},
						},
					],
					connections: {
						Node1: {
							main: [
								[
									{
										node: 'Node2New',
										type: NodeConnectionTypes.Main,
										index: 0,
									},
								],
							],
						},
					},
				},
			},
			{
				description: 'rename node with multiple input and output connection',
				input: {
					currentName: 'Node3',
					newName: 'Node3New',
					nodes: [
						{
							name: 'Node1',
							parameters: {
								value1: 'value1Node1',
								value2: 'value2Node1',
							},
						},
						{
							name: 'Node2',
							parameters: {
								value1: 'value1Node2',
								value2: 'value2Node2',
							},
						},
						{
							name: 'Node3',
							parameters: {
								value1: 'value1Node3',
								value2: 'value2Node3',
							},
						},
						{
							name: 'Node4',
							parameters: {
								value1: 'value1Node4',
								value2: 'value2Node4',
							},
						},
						{
							name: 'Node5',
							parameters: {
								value1: 'value1Node5',
								value2: 'value2Node5',
							},
						},
					],
					connections: {
						Node1: {
							main: [
								[
									{
										node: 'Node3',
										type: NodeConnectionTypes.Main,
										index: 0,
									},
								],
							],
						},
						Node2: {
							main: [
								[
									{
										node: 'Node3',
										type: NodeConnectionTypes.Main,
										index: 0,
									},
									{
										node: 'Node5',
										type: NodeConnectionTypes.Main,
										index: 0,
									},
								],
							],
						},
						Node3: {
							main: [
								[
									{
										node: 'Node4',
										type: NodeConnectionTypes.Main,
										index: 0,
									},
									{
										node: 'Node5',
										type: NodeConnectionTypes.Main,
										index: 0,
									},
								],
							],
						},
					},
				},
				output: {
					nodes: [
						{
							name: 'Node1',
							parameters: {
								value1: 'value1Node1',
								value2: 'value2Node1',
							},
						},
						{
							name: 'Node2',
							parameters: {
								value1: 'value1Node2',
								value2: 'value2Node2',
							},
						},
						{
							name: 'Node3New',
							parameters: {
								value1: 'value1Node3',
								value2: 'value2Node3',
							},
						},
						{
							name: 'Node4',
							parameters: {
								value1: 'value1Node4',
								value2: 'value2Node4',
							},
						},
						{
							name: 'Node5',
							parameters: {
								value1: 'value1Node5',
								value2: 'value2Node5',
							},
						},
					],
					connections: {
						Node1: {
							main: [
								[
									{
										node: 'Node3New',
										type: NodeConnectionTypes.Main,
										index: 0,
									},
								],
							],
						},
						Node2: {
							main: [
								[
									{
										node: 'Node3New',
										type: NodeConnectionTypes.Main,
										index: 0,
									},
									{
										node: 'Node5',
										type: NodeConnectionTypes.Main,
										index: 0,
									},
								],
							],
						},
						Node3New: {
							main: [
								[
									{
										node: 'Node4',
										type: NodeConnectionTypes.Main,
										index: 0,
									},
									{
										node: 'Node5',
										type: NodeConnectionTypes.Main,
										index: 0,
									},
								],
							],
						},
					},
				},
			},
			// This does just a basic test if "renameNodeInParameterValue" gets used. More complex
			// tests with different formats and levels are in the separate tests for the function
			// "renameNodeInParameterValue"
			{
				description: 'change name also in expressions which use node-name (dot notation)',
				input: {
					currentName: 'Node1',
					newName: 'Node1New',
					nodes: [
						{
							name: 'Node1',
							parameters: {
								value1: 'value1Node1',
								value2: 'value2Node1',
							},
						},
						{
							name: 'Node2',
							parameters: {
								value1: "={{$node.Node1.data.value1 + 'Node1'}}",
								value2: "={{$node.Node1.data.value2 + ' - ' + $node.Node1.data.value2}}",
							},
						},
					],
					connections: {},
				},
				output: {
					nodes: [
						{
							name: 'Node1New',
							parameters: {
								value1: 'value1Node1',
								value2: 'value2Node1',
							},
						},
						{
							name: 'Node2',
							parameters: {
								value1: "={{$node.Node1New.data.value1 + 'Node1'}}",
								value2: "={{$node.Node1New.data.value2 + ' - ' + $node.Node1New.data.value2}}",
							},
						},
					],
					connections: {},
				},
			},
		];

		let workflow: Workflow;

		function createNodeData(stubData: StubNode): INode {
			return {
				name: stubData.name,
				parameters: stubData.parameters,
				type: 'test.set',
				typeVersion: 1,
				id: 'uuid-1234',
				position: [100, 100],
			};
		}

		let executeNodes: INode[];
		let resultNodes: {
			[key: string]: INode;
		};

		for (const testData of tests) {
			test(testData.description, () => {
				executeNodes = [];
				for (const node of testData.input.nodes) {
					executeNodes.push(createNodeData(node));
				}

				workflow = new Workflow({
					nodes: executeNodes,
					connections: testData.input.connections as IConnections,
					active: false,
					nodeTypes,
				});
				workflow.renameNode(testData.input.currentName, testData.input.newName);

				resultNodes = {};
				for (const node of testData.output.nodes) {
					resultNodes[node.name] = createNodeData(node);
				}

				expect(workflow.nodes).toEqual(resultNodes);
				expect(workflow.connectionsBySourceNode).toEqual(testData.output.connections);
			});
		}
	});

	describe('getParameterValue', () => {
		const tests: Array<{
			description: string;
			input: {
				[nodeName: string]: {
					parameters: Record<string, NodeParameterValueType>;
					outputJson?: IDataObject;
					outputBinary?: IBinaryKeyData;
				};
			};
			output: Record<string, unknown>;
		}> = [
			{
				description: 'read simple not expression value',
				input: {
					Node1: {
						parameters: {
							value1: 'valueNode1',
						},
					},
					Node2: {
						parameters: {
							value1: 'valueNode2',
						},
					},
				},
				output: {
					value1: 'valueNode2',
				},
			},
			{
				description: 'read simple math expression',
				input: {
					Node1: {
						parameters: {
							value1: '',
						},
					},
					Node2: {
						parameters: {
							value1: '={{1+2}}',
						},
					},
				},
				output: {
					value1: 3,
				},
			},
			{
				description: 'read data from node-output-data with with long "$node.{NODE}.data" syntax',
				input: {
					Node1: {
						parameters: {
							value1: 'valueNode1',
						},
					},
					Node2: {
						parameters: {
							value1: '={{$node.Node1.data.value1}}',
						},
					},
				},
				output: {
					value1: 'valueNode1',
				},
			},
			{
				description:
					'read data from node-output-data with with long "$node.{NODE}.data" syntax add value and append text',
				input: {
					Node1: {
						parameters: {
							value1: 1,
						},
					},
					Node2: {
						parameters: {
							value1: '={{$node.Node1.data.value1 + 2}} asdf',
						},
					},
				},
				output: {
					value1: '3 asdf',
				},
			},
			{
				description:
					'read deep-data from node-output-data with with long "$node.{NODE}.data" syntax with JavaScript Code',
				input: {
					Node1: {
						parameters: {
							value1: 'whatever',
						},
						// Overwrite the output data
						outputJson: {
							value1: {
								a: 1,
								b: 2,
								c: 3,
							},
						},
					},
					Node2: {
						parameters: {
							value1: '={{Object.keys($node.Node1.data.value1).join(", ")}}',
						},
					},
				},
				output: {
					value1: 'a, b, c',
				},
			},
			{
				description: 'read data from incoming-node-data with with short "data" syntax',
				input: {
					Node1: {
						parameters: {
							value1: 'valueNode1',
						},
					},
					Node2: {
						parameters: {
							value1: '={{$data.value1}}',
						},
					},
				},
				output: {
					value1: 'valueNode1',
				},
			},
			{
				description: 'read deep-data from incoming-node-data with with short "data" syntax',
				input: {
					Node1: {
						parameters: {
							value1: 'whatever',
						},
						// Overwrite the output data
						outputJson: {
							value1: {
								a: {
									b: 'deepDataNode1',
								},
							},
						},
					},
					Node2: {
						parameters: {
							value1: '={{$data.value1.a.b}}',
						},
					},
				},
				output: {
					value1: 'deepDataNode1',
				},
			},
			{
				description:
					'read deep-data from node-output-data with with long "$node.{NODE}.data" syntax',
				input: {
					Node1: {
						parameters: {
							value1: 'whatever',
						},
						// Overwrite the output data
						outputJson: {
							value1: {
								a: {
									b: 'deepDataNode1',
								},
							},
						},
					},
					Node2: {
						parameters: {
							value1: '={{$node.Node1.data.value1.a.b}}',
						},
					},
				},
				output: {
					value1: 'deepDataNode1',
				},
			},
			{
				description:
					'read binary-string-data from incoming-node-data with with short "$binary" syntax',
				input: {
					Node1: {
						parameters: {
							value1: 'whatever',
						},
						// Overwrite the output data
						outputBinary: {
							binaryKey: {
								data: '',
								type: '',
								mimeType: 'test',
								fileName: 'test-file1.jpg',
							},
						},
					},
					Node2: {
						parameters: {
							value1: '={{$binary.binaryKey.fileName}}',
						},
					},
				},
				output: {
					value1: 'test-file1.jpg',
				},
			},
			{
				description:
					'read binary-string-data from node-output-data with with long "$node.{NODE}.binary" syntax',
				input: {
					Node1: {
						parameters: {
							value1: 'whatever',
						},
						// Overwrite the output data
						outputBinary: {
							binaryKey: {
								data: '',
								type: '',
								mimeType: 'test',
								fileName: 'test-file1.jpg',
							},
						},
					},
					Node2: {
						parameters: {
							value1: '={{$node.Node1.binary.binaryKey.fileName}}',
						},
					},
				},
				output: {
					value1: 'test-file1.jpg',
				},
			},
			{
				description: 'read parameter from other node with with long "$node.parameter" syntax',
				input: {
					Node1: {
						parameters: {
							value1: 'valueNode1',
						},
					},
					Node2: {
						parameters: {
							value1: '={{$node.Node1.parameter.value1}}',
						},
					},
				},
				output: {
					value1: 'valueNode1',
				},
			},
			{
				description: 'read environment data "$env" syntax which exists',
				input: {
					Node1: {
						parameters: {
							value1: 'valueNode1',
						},
					},
					Node2: {
						parameters: {
							value1: '={{$env.TEST_VARIABLE_1}}',
						},
					},
				},
				output: {
					value1: 'valueEnvVariable1',
				},
			},
			{
				description: 'read environment data "$env" syntax which does not exists',
				input: {
					Node1: {
						parameters: {
							value1: 'valueNode1',
						},
					},
					Node2: {
						parameters: {
							value1: '={{$env.DOES_NOT_EXIST}}',
						},
					},
				},
				output: {
					value1: undefined,
				},
			},
			{
				description: 'read parameter from current node with short "$parameter" syntax',
				input: {
					Node1: {
						parameters: {
							value1: 'valueNode1',
						},
					},
					Node2: {
						parameters: {
							value1: 'valueNode2',
							value2: '={{$parameter.value1}}',
						},
					},
				},
				output: {
					value1: 'valueNode2',
					value2: 'valueNode2',
				},
			},
			{
				description:
					'return resolved value when referencing another property with expression (long "$node.{NODE}.data" syntax)',
				input: {
					Node1: {
						parameters: {
							value1: 'valueNode1',
						},
					},
					Node2: {
						parameters: {
							value1: '={{$node.Node1.data.value1}}',
							value2: '={{$parameter.value1}}',
						},
					},
				},
				output: {
					value1: 'valueNode1',
					value2: 'valueNode1',
				},
			},
			{
				description:
					'return resolved value when referencing another property with expression (short "data" syntax)',
				input: {
					Node1: {
						parameters: {
							value1: 'valueNode1',
						},
					},
					Node2: {
						parameters: {
							value1: '={{$data.value1}}',
							value2: '={{$parameter.value1}}',
						},
					},
				},
				output: {
					value1: 'valueNode1',
					value2: 'valueNode1',
				},
			},
			{
				description:
					'return resolved value when referencing another property with expression when a node has spaces (long "$node["{NODE}"].parameter" syntax)',
				input: {
					'Node 4 with spaces': {
						parameters: {
							value1: '',
						},
					},
					Node1: {
						parameters: {
							value1: 'valueNode1',
						},
					},
					Node2: {
						parameters: {
							value1: '={{$node["Node 4 with spaces"].parameter.value1}}',
						},
					},
				},
				output: {
					value1: 'default-value1',
				},
			},
			{
				description:
					'return resolved value when referencing another property with expression on another node (long "$node["{NODE}"].parameter" syntax)',
				input: {
					Node1: {
						parameters: {
							value1: 'valueNode1',
						},
					},
					Node2: {
						parameters: {
							value1: '={{$node["Node1"].parameter.value1}}a',
						},
					},
					Node3: {
						parameters: {
							value1: '={{$node["Node2"].parameter.value1}}b',
						},
					},
				},
				output: {
					value1: 'valueNode1ab',
				},
			},
			// TODO: Make that this test does not fail!
			// {
			//     description: 'return resolved value when short "data" syntax got used in expression on parameter of not active node which got referenced by active one',
			//     input: {
			//         Node1: {
			//             parameters: {
			//                 value1: 'valueNode1',
			//             }
			//         },
			//         Node2: {
			//             parameters: {
			//                 value1: '={{$data.value1}}-Node2',
			//             },
			//         },
			//         Node3: {
			//             parameters: {
			//                 value1: '={{$data.value1}}-Node3+1',
			//                 value2: '={{node.Node2.data.value1}}-Node3+2',
			//             },
			//         }
			//     },
			//     output: {
			//         value1: 'valueNode1-Node2-Node3+1',
			//         value2: 'valueNode1-Node2-Node3+2',
			//     },
			// },
		];

		const nodeTypes = Helpers.NodeTypes();

		for (const testData of tests) {
			test(testData.description, () => {
				const nodes: INode[] = [
					{
						name: 'Node1',
						parameters: testData.input.Node1.parameters,
						type: 'test.set',
						typeVersion: 1,
						id: 'uuid-1',
						position: [100, 100],
					},
					{
						name: 'Node2',
						parameters: testData.input.Node2.parameters,
						type: 'test.set',
						typeVersion: 1,
						id: 'uuid-2',
						position: [100, 200],
					},
					{
						name: 'Node3',
						parameters: testData.input.hasOwnProperty('Node3')
							? testData.input.Node3?.parameters
							: {},
						type: 'test.set',
						typeVersion: 1,
						id: 'uuid-3',
						position: [100, 300],
					},
					{
						name: 'Node 4 with spaces',
						parameters: testData.input.hasOwnProperty('Node4')
							? testData.input.Node4.parameters
							: {},
						type: 'test.set',
						typeVersion: 1,
						id: 'uuid-4',
						position: [100, 400],
					},
				];
				const connections: IConnections = {
					Node1: {
						main: [
							[
								{
									node: 'Node2',
									type: NodeConnectionTypes.Main,
									index: 0,
								},
							],
						],
					},
					Node2: {
						main: [
							[
								{
									node: 'Node3',
									type: NodeConnectionTypes.Main,
									index: 0,
								},
							],
						],
					},
					'Node 4 with spaces': {
						main: [
							[
								{
									node: 'Node2',
									type: NodeConnectionTypes.Main,
									index: 0,
								},
							],
						],
					},
				};

				const workflow = new Workflow({ nodes, connections, active: false, nodeTypes });
				const activeNodeName = testData.input.hasOwnProperty('Node3') ? 'Node3' : 'Node2';

				const runExecutionData: IRunExecutionData = {
					resultData: {
						runData: {
							Node1: [
								{
									source: [
										{
											previousNode: 'test',
										},
									],
									startTime: 1,
									executionTime: 1,
									executionIndex: 0,
									data: {
										main: [
											[
												{
													json: testData.input.Node1.outputJson || testData.input.Node1.parameters,
													binary: testData.input.Node1.outputBinary,
												},
											],
										],
									},
								},
							],
							Node2: [],
							'Node 4 with spaces': [],
						},
					},
				};

				const itemIndex = 0;
				const runIndex = 0;
				const connectionInputData: INodeExecutionData[] =
					runExecutionData.resultData.runData.Node1[0].data!.main[0]!;

				for (const parameterName of Object.keys(testData.output)) {
					const parameterValue = nodes.find((node) => node.name === activeNodeName)!.parameters[
						parameterName
					];
					const result = workflow.expression.getParameterValue(
						parameterValue,
						runExecutionData,
						runIndex,
						itemIndex,
						activeNodeName,
						connectionInputData,
						'manual',
						{},
					);
					expect(result).toEqual(testData.output[parameterName]);
				}
			});
		}

		test('should also resolve all child parameters when the parent get requested', () => {
			const nodes: INode[] = [
				{
					name: 'Node1',
					parameters: {
						values: {
							string: [
								{
									name: 'name1',
									value: 'value1',
								},
								{
									name: 'name2',
									value: '={{$parameter.values.string[0].value}}A',
								},
							],
						},
					},
					type: 'test.setMulti',
					typeVersion: 1,
					id: 'uuid-1234',
					position: [100, 100],
				},
			];
			const connections: IConnections = {};

			const workflow = new Workflow({ nodes, connections, active: false, nodeTypes });
			const activeNodeName = 'Node1';

			const runExecutionData: IRunExecutionData = {
				resultData: {
					runData: {
						Node1: [
							{
								startTime: 1,
								executionTime: 1,
								executionIndex: 0,
								data: {
									main: [
										[
											{
												json: {},
											},
										],
									],
								},
								source: [],
							},
						],
					},
				},
			};

			const itemIndex = 0;
			const runIndex = 0;
			const connectionInputData: INodeExecutionData[] =
				runExecutionData.resultData.runData.Node1[0].data!.main[0]!;
			const parameterName = 'values';

			const parameterValue = nodes.find((node) => node.name === activeNodeName)!.parameters[
				parameterName
			];
			const result = workflow.expression.getParameterValue(
				parameterValue,
				runExecutionData,
				runIndex,
				itemIndex,
				activeNodeName,
				connectionInputData,
				'manual',
				{},
			);

			expect(result).toEqual({
				string: [
					{
						name: 'name1',
						value: 'value1',
					},
					{
						name: 'name2',
						value: 'value1A',
					},
				],
			});
		});
	});

	describe('getParentNodesByDepth', () => {
		test('Should return parent nodes of nodes', () => {
			expect(SIMPLE_WORKFLOW.getParentNodesByDepth('Start')).toEqual([]);
			expect(SIMPLE_WORKFLOW.getParentNodesByDepth('Set')).toEqual([
				{
					depth: 1,
					indicies: [0],
					name: 'Start',
				},
			]);
			expect(SIMPLE_WORKFLOW.getParentNodesByDepth('Set1')).toEqual([
				{
					depth: 1,
					indicies: [0],
					name: 'Set',
				},
				{
					depth: 2,
					indicies: [0],
					name: 'Start',
				},
			]);
		});

		test('Should return parent up to depth', () => {
			expect(SIMPLE_WORKFLOW.getParentNodesByDepth('Set1', 0)).toEqual([]);
			expect(SIMPLE_WORKFLOW.getParentNodesByDepth('Set1', 1)).toEqual([
				{
					depth: 1,
					indicies: [0],
					name: 'Set',
				},
			]);
		});

		test('Should return all parents with depth of -1', () => {
			expect(SIMPLE_WORKFLOW.getParentNodesByDepth('Set1', -1)).toEqual([
				{
					depth: 1,
					indicies: [0],
					name: 'Set',
				},
				{
					depth: 2,
					indicies: [0],
					name: 'Start',
				},
			]);
		});

		test('Should return parents of nodes with all connected output indicies', () => {
			expect(WORKFLOW_WITH_SWITCH.getParentNodesByDepth('Switch')).toEqual([]);
			expect(WORKFLOW_WITH_SWITCH.getParentNodesByDepth('Set1')).toEqual([
				{
					depth: 1,
					indicies: [0],
					name: 'Switch',
				},
			]);
			expect(WORKFLOW_WITH_SWITCH.getParentNodesByDepth('Set')).toEqual([
				{
					depth: 1,
					indicies: [1, 2],
					name: 'Switch',
				},
			]);

			expect(WORKFLOW_WITH_SWITCH.getParentNodesByDepth('Set2')).toEqual([
				{
					depth: 1,
					indicies: [0],
					name: 'Set',
				},
				{
					depth: 1,
					indicies: [0],
					name: 'Set1',
				},
				{
					depth: 2,
					indicies: [1, 2, 0],
					name: 'Switch',
				},
			]);
		});

		test('Should handle loops within workflows', () => {
			expect(WORKFLOW_WITH_LOOPS.getParentNodesByDepth('Start')).toEqual([]);
			expect(WORKFLOW_WITH_LOOPS.getParentNodesByDepth('Set')).toEqual([
				{
					depth: 1,
					indicies: [0, 2],
					name: 'Switch',
				},
				{
					depth: 2,
					indicies: [0],
					name: 'Set1',
				},
				{
					depth: 3,
					indicies: [0],
					name: 'Start',
				},
			]);
			expect(WORKFLOW_WITH_LOOPS.getParentNodesByDepth('Switch')).toEqual([
				{
					depth: 1,
					indicies: [0],
					name: 'Set1',
				},
				{
					depth: 2,
					indicies: [0],
					name: 'Start',
				},
				{
					depth: 2,
					indicies: [0],
					name: 'Set',
				},
			]);
			expect(WORKFLOW_WITH_LOOPS.getParentNodesByDepth('Set1')).toEqual([
				{
					depth: 1,
					indicies: [0],
					name: 'Start',
				},
				{
					depth: 1,
					indicies: [0],
					name: 'Set',
				},
				{
					depth: 2,
					indicies: [0, 2],
					name: 'Switch',
				},
			]);
		});
	});

<<<<<<< HEAD
=======
	describe('getConnectionsByDestination', () => {
		it('should return empty object when there are no connections', () => {
			const result = Workflow.getConnectionsByDestination({});

			expect(result).toEqual({});
		});

		it('should return connections by destination node', () => {
			const connections: IConnections = {
				Node1: {
					[NodeConnectionTypes.Main]: [
						[
							{ node: 'Node2', type: NodeConnectionTypes.Main, index: 0 },
							{ node: 'Node3', type: NodeConnectionTypes.Main, index: 1 },
						],
					],
				},
			};
			const result = Workflow.getConnectionsByDestination(connections);
			expect(result).toEqual({
				Node2: {
					[NodeConnectionTypes.Main]: [
						[{ node: 'Node1', type: NodeConnectionTypes.Main, index: 0 }],
					],
				},
				Node3: {
					[NodeConnectionTypes.Main]: [
						[],
						[{ node: 'Node1', type: NodeConnectionTypes.Main, index: 0 }],
					],
				},
			});
		});

		it('should handle multiple connection types', () => {
			const connections: IConnections = {
				Node1: {
					[NodeConnectionTypes.Main]: [
						[{ node: 'Node2', type: NodeConnectionTypes.Main, index: 0 }],
					],
					[NodeConnectionTypes.AiAgent]: [
						[{ node: 'Node3', type: NodeConnectionTypes.AiAgent, index: 0 }],
					],
				},
			};

			const result = Workflow.getConnectionsByDestination(connections);
			expect(result).toEqual({
				Node2: {
					[NodeConnectionTypes.Main]: [
						[{ node: 'Node1', type: NodeConnectionTypes.Main, index: 0 }],
					],
				},
				Node3: {
					[NodeConnectionTypes.AiAgent]: [
						[{ node: 'Node1', type: NodeConnectionTypes.AiAgent, index: 0 }],
					],
				},
			});
		});

		it('should handle nodes with no connections', () => {
			const connections: IConnections = {
				Node1: {
					[NodeConnectionTypes.Main]: [[]],
				},
			};

			const result = Workflow.getConnectionsByDestination(connections);
			expect(result).toEqual({});
		});

		// @issue https://linear.app/n8n/issue/N8N-7880/cannot-load-some-templates
		it('should handle nodes with null connections', () => {
			const connections: IConnections = {
				Node1: {
					[NodeConnectionTypes.Main]: [
						null as unknown as IConnection[],
						[{ node: 'Node2', type: NodeConnectionTypes.Main, index: 0 }],
					],
				},
			};

			const result = Workflow.getConnectionsByDestination(connections);
			expect(result).toEqual({
				Node2: {
					[NodeConnectionTypes.Main]: [
						[{ node: 'Node1', type: NodeConnectionTypes.Main, index: 1 }],
					],
				},
			});
		});

		it('should handle nodes with multiple input connections', () => {
			const connections: IConnections = {
				Node1: {
					[NodeConnectionTypes.Main]: [
						[{ node: 'Node2', type: NodeConnectionTypes.Main, index: 0 }],
					],
				},
				Node3: {
					[NodeConnectionTypes.Main]: [
						[{ node: 'Node2', type: NodeConnectionTypes.Main, index: 0 }],
					],
				},
			};

			const result = Workflow.getConnectionsByDestination(connections);
			expect(result).toEqual({
				Node2: {
					[NodeConnectionTypes.Main]: [
						[
							{ node: 'Node1', type: NodeConnectionTypes.Main, index: 0 },
							{ node: 'Node3', type: NodeConnectionTypes.Main, index: 0 },
						],
					],
				},
			});
		});
	});

>>>>>>> 2b05dbea
	describe('getHighestNode', () => {
		const createNode = (name: string, disabled = false) =>
			({
				name,
				type: 'test.set',
				typeVersion: 1,
				disabled,
				position: [0, 0],
				parameters: {},
			}) as INode;

		test('should return node name if node is not disabled', () => {
			const node = createNode('Node1');
			const workflow = new Workflow({
				id: 'test',
				nodes: [node],
				connections: {},
				active: false,
				nodeTypes,
			});

			const result = workflow.getHighestNode(node.name);
			expect(result).toEqual([node.name]);
		});

		test('should return empty array if node is disabled', () => {
			const node = createNode('Node1', true);
			const workflow = new Workflow({
				id: 'test',
				nodes: [node],
				connections: {},
				active: false,
				nodeTypes,
			});

			const result = workflow.getHighestNode(node.name);
			expect(result).toEqual([]);
		});

		test('should return highest nodes when multiple parent nodes exist', () => {
			const node1 = createNode('Node1');
			const node2 = createNode('Node2');
			const node3 = createNode('Node3');
			const targetNode = createNode('TargetNode');

			const connections = {
				Node1: {
					main: [[{ node: 'TargetNode', type: NodeConnectionTypes.Main, index: 0 }]],
				},
				Node2: {
					main: [[{ node: 'TargetNode', type: NodeConnectionTypes.Main, index: 0 }]],
				},
			};

			const workflow = new Workflow({
				id: 'test',
				nodes: [node1, node2, node3, targetNode],
				connections,
				active: false,
				nodeTypes,
			});

			const result = workflow.getHighestNode(targetNode.name);
			expect(result).toEqual([node1.name, node2.name]);
		});

		test('should ignore disabled parent nodes', () => {
			const node1 = createNode('Node1', true);
			const node2 = createNode('Node2');
			const targetNode = createNode('TargetNode');

			const connections = {
				Node1: {
					main: [[{ node: 'TargetNode', type: NodeConnectionTypes.Main, index: 0 }]],
				},
				Node2: {
					main: [[{ node: 'TargetNode', type: NodeConnectionTypes.Main, index: 0 }]],
				},
			};

			const workflow = new Workflow({
				id: 'test',
				nodes: [node1, node2, targetNode],
				connections,
				active: false,
				nodeTypes,
			});

			const result = workflow.getHighestNode(targetNode.name);
			expect(result).toEqual([node2.name]);
		});

		test('should handle nested connections', () => {
			const node1 = createNode('Node1');
			const node2 = createNode('Node2');
			const node3 = createNode('Node3');
			const targetNode = createNode('TargetNode');

			const connections = {
				Node3: {
					main: [
						[{ node: 'Node1', type: NodeConnectionTypes.Main, index: 0 }],
						[{ node: 'Node2', type: NodeConnectionTypes.Main, index: 0 }],
					],
				},
				TargetNode: {
					main: [[{ node: 'Node3', type: NodeConnectionTypes.Main, index: 0 }]],
				},
			};

			const workflow = new Workflow({
				id: 'test',
				nodes: [node1, node2, node3, targetNode],
				connections,
				active: false,
				nodeTypes,
			});

			const result = workflow.getHighestNode(targetNode.name);
			expect(result).toEqual([targetNode.name]);
		});

		test('should handle specified connection index', () => {
			const node1 = createNode('Node1');
			const node2 = createNode('Node2');
			const targetNode = createNode('TargetNode');

			const connections = {
				Node1: {
					main: [[{ node: 'TargetNode', type: NodeConnectionTypes.Main, index: 0 }]],
				},
				Node2: {
					main: [[], [{ node: 'TargetNode', type: NodeConnectionTypes.Main, index: 1 }]],
				},
			};

			const workflow = new Workflow({
				id: 'test',
				nodes: [node1, node2, targetNode],
				connections,
				active: false,
				nodeTypes,
			});

			const resultFirstIndex = workflow.getHighestNode(targetNode.name, 0);
			const resultSecondIndex = workflow.getHighestNode(targetNode.name, 1);

			expect(resultFirstIndex).toEqual([node1.name]);
			expect(resultSecondIndex).toEqual([node2.name]);
		});

		test('should prevent infinite loops with cyclic connections', () => {
			const node1 = createNode('Node1');
			const node2 = createNode('Node2');
			const targetNode = createNode('TargetNode');

			const connections = {
				Node1: {
					main: [[{ node: 'Node2', type: NodeConnectionTypes.Main, index: 0 }]],
				},
				Node2: {
					main: [[{ node: 'Node1', type: NodeConnectionTypes.Main, index: 0 }]],
				},
				TargetNode: {
					main: [[{ node: 'Node1', type: NodeConnectionTypes.Main, index: 0 }]],
				},
			};

			const workflow = new Workflow({
				id: 'test',
				nodes: [node1, node2, targetNode],
				connections,
				active: false,
				nodeTypes,
			});

			const result = workflow.getHighestNode(targetNode.name);
			expect(result).toEqual([targetNode.name]);
		});

		test('should handle connections to nodes that are not defined in the workflow', () => {
			const node1 = createNode('Node1');
			const targetNode = createNode('TargetNode');

			const connections = {
				Node1: {
					main: [[{ node: 'NonExistentNode', type: NodeConnectionTypes.Main, index: 0 }]],
				},
				TargetNode: {
					main: [[{ node: 'NonExistentNode', type: NodeConnectionTypes.Main, index: 0 }]],
				},
			};

			const workflow = new Workflow({
				id: 'test',
				nodes: [node1, targetNode],
				connections,
				active: false,
				nodeTypes,
			});

			const result = workflow.getHighestNode(targetNode.name);

			expect(result).toEqual([targetNode.name]);
		});

		test('should handle connections from nodes that are not defined in the workflow', () => {
			const node1 = createNode('Node1');
			const targetNode = createNode('TargetNode');

			const connections = {
				Node1: {
					main: [[{ node: 'TargetNode', type: NodeConnectionTypes.Main, index: 0 }]],
				},
				NonExistentNode: {
					main: [[{ node: 'TargetNode', type: NodeConnectionTypes.Main, index: 0 }]],
				},
			};

			const workflow = new Workflow({
				id: 'test',
				nodes: [node1, targetNode],
				connections,
				active: false,
				nodeTypes,
			});

			const result = workflow.getHighestNode(targetNode.name);
			expect(result).toEqual([node1.name]);
		});
	});

	describe('getParentMainInputNode', () => {
		test('should return the node itself if no parent connections exist', () => {
			const startNode = SIMPLE_WORKFLOW.getNode('Start')!;
			const result = SIMPLE_WORKFLOW.getParentMainInputNode(startNode);
			expect(result).toBe(startNode);
		});

		test('should return direct main input parent node', () => {
			const set1Node = SIMPLE_WORKFLOW.getNode('Set1')!;
			const result = SIMPLE_WORKFLOW.getParentMainInputNode(set1Node);
			expect(result).toBe(set1Node);
		});

		test('should traverse through non-main connections to find main input', () => {
			const set1Node = WORKFLOW_WITH_MIXED_CONNECTIONS.getNode('Set1')!;
			const result = WORKFLOW_WITH_MIXED_CONNECTIONS.getParentMainInputNode(set1Node);
			expect(result).toBe(set1Node);
		});

		test('should handle nested non-main connections', () => {
			const set1Node = WORKFLOW_WITH_LOOPS.getNode('Set1')!;
			const result = WORKFLOW_WITH_LOOPS.getParentMainInputNode(set1Node);
			expect(result).toBe(set1Node);
		});
	});

	describe('getNodeConnectionIndexes', () => {
		test('should return undefined for non-existent parent node', () => {
			const result = SIMPLE_WORKFLOW.getNodeConnectionIndexes('Set', 'NonExistentNode');
			expect(result).toBeUndefined();
		});

		test('should return undefined for nodes without connections', () => {
			const result = SIMPLE_WORKFLOW.getNodeConnectionIndexes('Start', 'Set1');
			expect(result).toBeUndefined();
		});

		test('should return correct connection indexes for direct connections', () => {
			const result = SIMPLE_WORKFLOW.getNodeConnectionIndexes('Set', 'Start');
			expect(result).toEqual({
				sourceIndex: 0,
				destinationIndex: 0,
			});
		});

		test('should return correct connection indexes for multi-step connections', () => {
			const result = SIMPLE_WORKFLOW.getNodeConnectionIndexes('Set1', 'Start');
			expect(result).toEqual({
				sourceIndex: 0,
				destinationIndex: 0,
			});
		});

		test('should return undefined when depth is 0', () => {
			const result = SIMPLE_WORKFLOW.getNodeConnectionIndexes(
				'Set',
				'Start',
				NodeConnectionTypes.Main,
				0,
			);
			expect(result).toBeUndefined();
		});

		test('should handle workflows with multiple connection indexes', () => {
			const result = WORKFLOW_WITH_SWITCH.getNodeConnectionIndexes('Set', 'Switch');
			expect(result).toEqual({
				sourceIndex: 1,
				destinationIndex: 0,
			});
		});
	});

	describe('getStartNode', () => {
		const manualTriggerNode = mock<INode>({
			name: 'ManualTrigger',
			type: 'n8n-nodes-base.manualTrigger',
		});
		const scheduleTriggerNode = mock<INode>({
			name: 'ScheduleTrigger',
			type: 'n8n-nodes-base.scheduleTrigger',
		});
		const httpRequestNode = mock<INode>({
			name: 'HTTP Request',
			type: 'n8n-nodes-base.httpRequest',
		});
		const set1Node = mock<INode>({
			name: 'Set1',
			type: 'n8n-nodes-base.set',
		});
		const disabledSetNode = mock<INode>({
			name: 'Set Disabled',
			type: 'n8n-nodes-base.set',
			disabled: true,
		});

		test('returns first trigger node when multiple start nodes exist', () => {
			const workflow = new Workflow({
				nodes: [manualTriggerNode, scheduleTriggerNode],
				connections: {},
				active: false,
				nodeTypes,
			});

			expect(workflow.getStartNode()).toBe(scheduleTriggerNode);
		});

		test('returns first starting node type when no trigger nodes are present', () => {
			const workflow = new Workflow({
				nodes: [httpRequestNode, set1Node],
				connections: {},
				active: false,
				nodeTypes,
			});

			expect(workflow.getStartNode()).toBe(httpRequestNode);
		});

		test('returns undefined when all nodes are disabled', () => {
			const workflow = new Workflow({
				nodes: [disabledSetNode],
				connections: {},
				active: false,
				nodeTypes,
			});

			expect(workflow.getStartNode()).toBeUndefined();
		});
	});

	describe('getNode', () => {
		test('should return the node with the given name if it exists', () => {
			const workflow = SIMPLE_WORKFLOW;
			const node = workflow.getNode('Start');
			expect(node).not.toBeNull();
			expect(node?.name).toBe('Start');
			expect(node?.type).toBe('test.set');
			expect(node?.id).toBe('uuid-1');
		});

		test('should return null if the node does not exist', () => {
			const nonExistentNode = SIMPLE_WORKFLOW.getNode('NonExistentNode');
			expect(nonExistentNode).toBeNull();
		});
	});

	describe('getNodes', () => {
		test('should return all requested nodes that exist', () => {
			const nodes = SIMPLE_WORKFLOW.getNodes(['Start', 'Set', 'Set1']);
			expect(nodes).toHaveLength(3);
			expect(nodes[0].name).toBe('Start');
			expect(nodes[1].name).toBe('Set');
			expect(nodes[2].name).toBe('Set1');
		});

		test('should return nodes in the order they were requested', () => {
			const nodes = SIMPLE_WORKFLOW.getNodes(['Set1', 'Start', 'Set']);
			expect(nodes).toHaveLength(3);
			expect(nodes[0].name).toBe('Set1');
			expect(nodes[1].name).toBe('Start');
			expect(nodes[2].name).toBe('Set');
		});

		test('should skip nodes that do not exist and log a warning', () => {
			// Spy on console.warn
			const consoleWarnSpy = jest.spyOn(console, 'warn').mockImplementation();

			const nodes = SIMPLE_WORKFLOW.getNodes(['Start', 'NonExistentNode', 'Set1']);
			expect(nodes).toHaveLength(2);
			expect(nodes[0].name).toBe('Start');
			expect(nodes[1].name).toBe('Set1');
			expect(consoleWarnSpy).toHaveBeenCalledWith(
				expect.stringContaining('Could not find a node with the name NonExistentNode'),
			);
		});

		test('should return an empty array if none of the requested nodes exist', () => {
			// Spy on console.warn
			const consoleWarnSpy = jest.spyOn(console, 'warn').mockImplementation();

			const nodes = SIMPLE_WORKFLOW.getNodes(['NonExistentNode1', 'NonExistentNode2']);
			expect(nodes).toHaveLength(0);
			expect(consoleWarnSpy).toHaveBeenCalledTimes(2);
		});

		test('should handle an empty array of node names', () => {
			const nodes = SIMPLE_WORKFLOW.getNodes([]);
			expect(nodes).toHaveLength(0);
		});
	});
});<|MERGE_RESOLUTION|>--- conflicted
+++ resolved
@@ -2038,130 +2038,6 @@
 		});
 	});
 
-<<<<<<< HEAD
-=======
-	describe('getConnectionsByDestination', () => {
-		it('should return empty object when there are no connections', () => {
-			const result = Workflow.getConnectionsByDestination({});
-
-			expect(result).toEqual({});
-		});
-
-		it('should return connections by destination node', () => {
-			const connections: IConnections = {
-				Node1: {
-					[NodeConnectionTypes.Main]: [
-						[
-							{ node: 'Node2', type: NodeConnectionTypes.Main, index: 0 },
-							{ node: 'Node3', type: NodeConnectionTypes.Main, index: 1 },
-						],
-					],
-				},
-			};
-			const result = Workflow.getConnectionsByDestination(connections);
-			expect(result).toEqual({
-				Node2: {
-					[NodeConnectionTypes.Main]: [
-						[{ node: 'Node1', type: NodeConnectionTypes.Main, index: 0 }],
-					],
-				},
-				Node3: {
-					[NodeConnectionTypes.Main]: [
-						[],
-						[{ node: 'Node1', type: NodeConnectionTypes.Main, index: 0 }],
-					],
-				},
-			});
-		});
-
-		it('should handle multiple connection types', () => {
-			const connections: IConnections = {
-				Node1: {
-					[NodeConnectionTypes.Main]: [
-						[{ node: 'Node2', type: NodeConnectionTypes.Main, index: 0 }],
-					],
-					[NodeConnectionTypes.AiAgent]: [
-						[{ node: 'Node3', type: NodeConnectionTypes.AiAgent, index: 0 }],
-					],
-				},
-			};
-
-			const result = Workflow.getConnectionsByDestination(connections);
-			expect(result).toEqual({
-				Node2: {
-					[NodeConnectionTypes.Main]: [
-						[{ node: 'Node1', type: NodeConnectionTypes.Main, index: 0 }],
-					],
-				},
-				Node3: {
-					[NodeConnectionTypes.AiAgent]: [
-						[{ node: 'Node1', type: NodeConnectionTypes.AiAgent, index: 0 }],
-					],
-				},
-			});
-		});
-
-		it('should handle nodes with no connections', () => {
-			const connections: IConnections = {
-				Node1: {
-					[NodeConnectionTypes.Main]: [[]],
-				},
-			};
-
-			const result = Workflow.getConnectionsByDestination(connections);
-			expect(result).toEqual({});
-		});
-
-		// @issue https://linear.app/n8n/issue/N8N-7880/cannot-load-some-templates
-		it('should handle nodes with null connections', () => {
-			const connections: IConnections = {
-				Node1: {
-					[NodeConnectionTypes.Main]: [
-						null as unknown as IConnection[],
-						[{ node: 'Node2', type: NodeConnectionTypes.Main, index: 0 }],
-					],
-				},
-			};
-
-			const result = Workflow.getConnectionsByDestination(connections);
-			expect(result).toEqual({
-				Node2: {
-					[NodeConnectionTypes.Main]: [
-						[{ node: 'Node1', type: NodeConnectionTypes.Main, index: 1 }],
-					],
-				},
-			});
-		});
-
-		it('should handle nodes with multiple input connections', () => {
-			const connections: IConnections = {
-				Node1: {
-					[NodeConnectionTypes.Main]: [
-						[{ node: 'Node2', type: NodeConnectionTypes.Main, index: 0 }],
-					],
-				},
-				Node3: {
-					[NodeConnectionTypes.Main]: [
-						[{ node: 'Node2', type: NodeConnectionTypes.Main, index: 0 }],
-					],
-				},
-			};
-
-			const result = Workflow.getConnectionsByDestination(connections);
-			expect(result).toEqual({
-				Node2: {
-					[NodeConnectionTypes.Main]: [
-						[
-							{ node: 'Node1', type: NodeConnectionTypes.Main, index: 0 },
-							{ node: 'Node3', type: NodeConnectionTypes.Main, index: 0 },
-						],
-					],
-				},
-			});
-		});
-	});
-
->>>>>>> 2b05dbea
 	describe('getHighestNode', () => {
 		const createNode = (name: string, disabled = false) =>
 			({
