import * as localtunnel from 'localtunnel';
import {
	TUNNEL_SUBDOMAIN_ENV,
	UserSettings,
} from 'n8n-core';
import { Command, flags } from '@oclif/command';
const open = require('open');
import * as Redis from 'ioredis';

import * as config from '../config';
import {
	ActiveExecutions,
	ActiveWorkflowRunner,
	CredentialsOverwrites,
	CredentialTypes,
	DatabaseType,
	Db,
	ExternalHooks,
	GenericHelpers,
	IExecutionsCurrentSummary,
	LoadNodesAndCredentials,
	NodeTypes,
	Server,
	TestWebhooks,
} from '../src';
import { IDataObject } from 'n8n-workflow';

import { 
	getLogger,
} from '../src/Logger';

import {
	LoggerProxy,
} from 'n8n-workflow';

let activeWorkflowRunner: ActiveWorkflowRunner.ActiveWorkflowRunner | undefined;
let processExistCode = 0;

export class Start extends Command {
	static description = 'Starts n8n. Makes Web-UI available and starts active workflows';

	static examples = [
		`$ n8n start`,
		`$ n8n start --tunnel`,
		`$ n8n start -o`,
		`$ n8n start --tunnel -o`,
	];

	static flags = {
		help: flags.help({ char: 'h' }),
		open: flags.boolean({
			char: 'o',
			description: 'opens the UI automatically in browser',
		}),
		tunnel: flags.boolean({
			description: 'runs the webhooks via a hooks.n8n.cloud tunnel server. Use only for testing and development!',
		}),
	};


	/**
	 * Opens the UI in browser
	 */
	static openBrowser() {
		const editorUrl = GenericHelpers.getBaseUrl();

		open(editorUrl, { wait: true })
			.catch((error: Error) => {
				console.log(`\nWas not able to open URL in browser. Please open manually by visiting:\n${editorUrl}\n`);
			});
	}


	/**
	 * Stoppes the n8n in a graceful way.
	 * Make for example sure that all the webhooks from third party services
	 * get removed.
	 */
	static async stopProcess() {
		getLogger().info('\nStopping n8n...');

		try {
			const externalHooks = ExternalHooks();
			await externalHooks.run('n8n.stop', []);

			setTimeout(() => {
				// In case that something goes wrong with shutdown we
				// kill after max. 30 seconds no matter what
				process.exit(processExistCode);
			}, 30000);

			const skipWebhookDeregistration = config.get('endpoints.skipWebhoooksDeregistrationOnShutdown') as boolean;

			const removePromises = [];
			if (activeWorkflowRunner !== undefined && skipWebhookDeregistration !== true) {
				removePromises.push(activeWorkflowRunner.removeAll());
			}

			// Remove all test webhooks
			const testWebhooks = TestWebhooks.getInstance();
			removePromises.push(testWebhooks.removeAll());

			await Promise.all(removePromises);

			// Wait for active workflow executions to finish
			const activeExecutionsInstance = ActiveExecutions.getInstance();
			let executingWorkflows = activeExecutionsInstance.getActiveExecutions() as IExecutionsCurrentSummary[];

			let count = 0;
			while (executingWorkflows.length !== 0) {
				if (count++ % 4 === 0) {
					console.log(`Waiting for ${executingWorkflows.length} active executions to finish...`);
					executingWorkflows.map(execution => {
						console.log(` - Execution ID ${execution.id}, workflow ID: ${execution.workflowId}`);
					});
				}
				await new Promise((resolve) => {
					setTimeout(resolve, 500);
				});
				executingWorkflows = activeExecutionsInstance.getActiveExecutions();
			}

		} catch (error) {
			console.error('There was an error shutting down n8n.', error);
		}

		process.exit(processExistCode);
	}


	async run() {
		// Make sure that n8n shuts down gracefully if possible
		process.on('SIGTERM', Start.stopProcess);
		process.on('SIGINT', Start.stopProcess);

		const { flags } = this.parse(Start);

		// Wrap that the process does not close but we can still use async
		await (async () => {
			try {
				const logger = getLogger();
				LoggerProxy.init(logger);
				logger.info('Initializing n8n process');

				// Start directly with the init of the database to improve startup time
<<<<<<< HEAD
				const startDbInitPromise = Db.init().catch(error => {
					logger.error(`There was an error initializing DB: ${error.message}`);
=======
				const startDbInitPromise = Db.init().catch((error: Error) => {
					console.error(`There was an error initializing DB: ${error.message}`);
>>>>>>> 2753566e

					processExistCode = 1;
					// @ts-ignore
					process.emit('SIGINT');
					process.exit(1);
				});

				// Make sure the settings exist
				const userSettings = await UserSettings.prepareUserSettings();

				// Load all node and credential types
				const loadNodesAndCredentials = LoadNodesAndCredentials();
				await loadNodesAndCredentials.init();

				// Load the credentials overwrites if any exist
				const credentialsOverwrites = CredentialsOverwrites();
				await credentialsOverwrites.init();

				// Load all external hooks
				const externalHooks = ExternalHooks();
				await externalHooks.init();

				// Add the found types to an instance other parts of the application can use
				const nodeTypes = NodeTypes();
				await nodeTypes.init(loadNodesAndCredentials.nodeTypes);
				const credentialTypes = CredentialTypes();
				await credentialTypes.init(loadNodesAndCredentials.credentialTypes);

				// Wait till the database is ready
				await startDbInitPromise;

				if (config.get('executions.mode') === 'queue') {
					const redisHost = config.get('queue.bull.redis.host');
					const redisPassword = config.get('queue.bull.redis.password');
					const redisPort = config.get('queue.bull.redis.port');
					const redisDB = config.get('queue.bull.redis.db');
					const redisConnectionTimeoutLimit = config.get('queue.bull.redis.timeoutThreshold');
					let lastTimer = 0, cumulativeTimeout = 0;

					const settings = {
						retryStrategy: (times: number): number | null => {
							const now = Date.now();
							if (now - lastTimer > 30000) {
								// Means we had no timeout at all or last timeout was temporary and we recovered
								lastTimer = now;
								cumulativeTimeout = 0;
							} else {
								cumulativeTimeout += now - lastTimer;
								lastTimer = now;
								if (cumulativeTimeout > redisConnectionTimeoutLimit) {
<<<<<<< HEAD
									logger.error('Unable to connect to Redis after ' + redisConnectionTimeoutLimit + ". Exiting process.");
=======
									console.error('Unable to connect to Redis after ' + redisConnectionTimeoutLimit + '. Exiting process.');
>>>>>>> 2753566e
									process.exit(1);
								}
							}
							return 500;
						},
					} as IDataObject;

					if (redisHost) {
						settings.host = redisHost;
					}
					if (redisPassword) {
						settings.password = redisPassword;
					}
					if (redisPort) {
						settings.port = redisPort;
					}
					if (redisDB) {
						settings.db = redisDB;
					}

					// This connection is going to be our heartbeat
					// IORedis automatically pings redis and tries to reconnect
					// We will be using the retryStrategy above
					// to control how and when to exit.
					const redis = new Redis(settings);

					redis.on('error', (error) => {
						if (error.toString().includes('ECONNREFUSED') === true) {
							logger.warn('Redis unavailable - trying to reconnect...');
						} else {
							logger.warn('Error with Redis: ', error);
						}
					});
				}

				const dbType = await GenericHelpers.getConfigValue('database.type') as DatabaseType;

				if (dbType === 'sqlite') {
					const shouldRunVacuum = config.get('database.sqlite.executeVacuumOnStartup') as number;
					if (shouldRunVacuum) {
						Db.collections.Execution!.query('VACUUM;');
					}
				}

				if (flags.tunnel === true) {
					this.log('\nWaiting for tunnel ...');

					let tunnelSubdomain;
					if (process.env[TUNNEL_SUBDOMAIN_ENV] !== undefined && process.env[TUNNEL_SUBDOMAIN_ENV] !== '') {
						tunnelSubdomain = process.env[TUNNEL_SUBDOMAIN_ENV];
					} else if (userSettings.tunnelSubdomain !== undefined) {
						tunnelSubdomain = userSettings.tunnelSubdomain;
					}

					if (tunnelSubdomain === undefined) {
						// When no tunnel subdomain did exist yet create a new random one
						const availableCharacters = 'abcdefghijklmnopqrstuvwxyz0123456789';
						userSettings.tunnelSubdomain = Array.from({ length: 24 }).map(() => {
							return availableCharacters.charAt(Math.floor(Math.random() * availableCharacters.length));
						}).join('');

						await UserSettings.writeUserSettings(userSettings);
					}

					const tunnelSettings: localtunnel.TunnelConfig = {
						host: 'https://hooks.n8n.cloud',
						subdomain: tunnelSubdomain,
					};

					const port = config.get('port') as number;

					// @ts-ignore
					const webhookTunnel = await localtunnel(port, tunnelSettings);

					process.env.WEBHOOK_URL = webhookTunnel.url + '/';
					this.log(`Tunnel URL: ${process.env.WEBHOOK_URL}\n`);
					this.log('IMPORTANT! Do not share with anybody as it would give people access to your n8n instance!');
				}

				await Server.start();

				// Start to get active workflows and run their triggers
				activeWorkflowRunner = ActiveWorkflowRunner.getInstance();
				await activeWorkflowRunner.init();

				const editorUrl = GenericHelpers.getBaseUrl();
				this.log(`\nEditor is now accessible via:\n${editorUrl}`);

				// Allow to open n8n editor by pressing "o"
				if (Boolean(process.stdout.isTTY) && process.stdin.setRawMode) {
					process.stdin.setRawMode(true);
					process.stdin.resume();
					process.stdin.setEncoding('utf8');
					let inputText = '';

					if (flags.open === true) {
						Start.openBrowser();
					}
					this.log(`\nPress "o" to open in Browser.`);
					process.stdin.on('data', (key: string) => {
						if (key === 'o') {
							Start.openBrowser();
							inputText = '';
						} else if (key.charCodeAt(0) === 3) {
							// Ctrl + c got pressed
							Start.stopProcess();
						} else {
							// When anything else got pressed, record it and send it on enter into the child process
							if (key.charCodeAt(0) === 13) {
								// send to child process and print in terminal
								process.stdout.write('\n');
								inputText = '';
							} else {
								// record it and write into terminal
								inputText += key;
								process.stdout.write(key);
							}
						}
					});
				}
			} catch (error) {
				this.error(`There was an error: ${error.message}`);

				processExistCode = 1;
				// @ts-ignore
				process.emit('SIGINT');
			}
		})();
	}
}<|MERGE_RESOLUTION|>--- conflicted
+++ resolved
@@ -143,13 +143,8 @@
 				logger.info('Initializing n8n process');
 
 				// Start directly with the init of the database to improve startup time
-<<<<<<< HEAD
-				const startDbInitPromise = Db.init().catch(error => {
+				const startDbInitPromise = Db.init().catch((error: Error) => {
 					logger.error(`There was an error initializing DB: ${error.message}`);
-=======
-				const startDbInitPromise = Db.init().catch((error: Error) => {
-					console.error(`There was an error initializing DB: ${error.message}`);
->>>>>>> 2753566e
 
 					processExistCode = 1;
 					// @ts-ignore
@@ -200,11 +195,7 @@
 								cumulativeTimeout += now - lastTimer;
 								lastTimer = now;
 								if (cumulativeTimeout > redisConnectionTimeoutLimit) {
-<<<<<<< HEAD
 									logger.error('Unable to connect to Redis after ' + redisConnectionTimeoutLimit + ". Exiting process.");
-=======
-									console.error('Unable to connect to Redis after ' + redisConnectionTimeoutLimit + '. Exiting process.');
->>>>>>> 2753566e
 									process.exit(1);
 								}
 							}
