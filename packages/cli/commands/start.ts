--- conflicted
+++ resolved
@@ -265,13 +265,8 @@
 					// @ts-ignore
 					const webhookTunnel = await localtunnel(port, tunnelSettings);
 
-<<<<<<< HEAD
-					process.env.WEBHOOK_TUNNEL_URL = webhookTunnel.url + '/';
-					logger.info(`Tunnel URL: ${process.env.WEBHOOK_TUNNEL_URL}\n`);
-=======
 					process.env.WEBHOOK_URL = webhookTunnel.url + '/';
 					this.log(`Tunnel URL: ${process.env.WEBHOOK_URL}\n`);
->>>>>>> 09659986
 					this.log('IMPORTANT! Do not share with anybody as it would give people access to your n8n instance!');
 				}
 
