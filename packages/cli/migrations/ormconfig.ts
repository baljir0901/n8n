import * as path from 'path';
import { UserSettings } from 'n8n-core';
import { entities } from '../src/databases/entities';

module.exports = [
<<<<<<< HEAD
    {
        "name": "sqlite",
        "type": "sqlite",
        "logging": true,
        "entities": Object.values(entities),
        "database": path.join(UserSettings.getUserN8nFolderPath(), 'database.sqlite'),
        "migrations": [
           "./src/databases/sqlite/migrations/index.ts"
        ],
        "subscribers": [
            "./src/databases/sqlite/subscribers/*.ts"
        ],
        "cli": {
           "entitiesDir": "./src/databases/entities",
           "migrationsDir": "./src/databases/sqlite/migrations",
           "subscribersDir": "./src/databases/sqlite/subscribers"
        }
    },
    {
        "name": "postgres",
        "type": "postgres",
        "logging": false,
        "host": "localhost",
        "username": "postgres",
        "password": "",
        "port": 5432,
        "database": "n8n",
        "schema": "public",
        "entities": Object.values(entities),
        "migrations": [
           "./src/databases/postgresdb/migrations/index.ts"
        ],
        "subscribers": [
           "src/subscriber/**/*.ts"
        ],
        "cli": {
           "entitiesDir": "./src/databases/entities",
           "migrationsDir": "./src/databases/postgresdb/migrations",
           "subscribersDir": "./src/databases/postgresdb/subscribers"
        }
    },
    {
        "name": "mysql",
        "type": "mysql",
        "database": "n8n",
        "username": "root",
        "password": "password",
        "host": "localhost",
        "port": "3306",
        "logging": false,
        "entities": Object.values(entities),
        "migrations": [
           "./src/databases/mysqldb/migrations/index.ts"
        ],
        "subscribers": [
           "src/subscriber/**/*.ts"
        ],
        "cli": {
           "entitiesDir": "./src/databases/entities",
           "migrationsDir": "./src/databases/mysqldb/migrations",
           "subscribersDir": "./src/databases/mysqldb/Subscribers"
        }
    },
        {
        "name": "mariadb",
        "type": "mariadb",
        "database": "n8n",
        "username": "root",
        "password": "password",
        "host": "localhost",
        "port": "3306",
        "logging": false,
        "entities": Object.values(entities),
        "migrations": [
           "./src/databases/mysqldb/migrations/*.ts"
        ],
        "subscribers": [
           "src/subscriber/**/*.ts"
        ],
        "cli": {
           "entitiesDir": "./src/databases/entities",
           "migrationsDir": "./src/databases/mysqldb/migrations",
           "subscribersDir": "./src/databases/mysqldb/Subscribers"
        }
    },
=======
	{
		name: 'sqlite',
		type: 'sqlite',
		logging: true,
		entities: Object.values(entities),
		database: path.join(UserSettings.getUserN8nFolderPath(), 'database.sqlite'),
		migrations: ['./src/databases/sqlite/migrations/*.ts'],
		subscribers: ['./src/databases/sqlite/subscribers/*.ts'],
		cli: {
			entitiesDir: './src/databases/entities',
			migrationsDir: './src/databases/sqlite/migrations',
			subscribersDir: './src/databases/sqlite/subscribers',
		},
	},
	{
		name: 'postgres',
		type: 'postgres',
		logging: false,
		host: 'localhost',
		username: 'postgres',
		password: '',
		port: 5432,
		database: 'n8n',
		schema: 'public',
		entities: Object.values(entities),
		migrations: ['./src/databases/postgresdb/migrations/*.ts'],
		subscribers: ['src/subscriber/**/*.ts'],
		cli: {
			entitiesDir: './src/databases/entities',
			migrationsDir: './src/databases/postgresdb/migrations',
			subscribersDir: './src/databases/postgresdb/subscribers',
		},
	},
	{
		name: 'mysql',
		type: 'mysql',
		database: 'n8n',
		username: 'root',
		password: 'password',
		host: 'localhost',
		port: '3306',
		logging: false,
		entities: Object.values(entities),
		migrations: ['./src/databases/mysqldb/migrations/*.ts'],
		subscribers: ['src/subscriber/**/*.ts'],
		cli: {
			entitiesDir: './src/databases/entities',
			migrationsDir: './src/databases/mysqldb/migrations',
			subscribersDir: './src/databases/mysqldb/Subscribers',
		},
	},
	{
		name: 'mariadb',
		type: 'mariadb',
		database: 'n8n',
		username: 'root',
		password: 'password',
		host: 'localhost',
		port: '3306',
		logging: false,
		entities: Object.values(entities),
		migrations: ['./src/databases/mysqldb/migrations/*.ts'],
		subscribers: ['src/subscriber/**/*.ts'],
		cli: {
			entitiesDir: './src/databases/entities',
			migrationsDir: './src/databases/mysqldb/migrations',
			subscribersDir: './src/databases/mysqldb/Subscribers',
		},
	},
>>>>>>> d17ab8e9
];<|MERGE_RESOLUTION|>--- conflicted
+++ resolved
@@ -3,100 +3,13 @@
 import { entities } from '../src/databases/entities';
 
 module.exports = [
-<<<<<<< HEAD
-    {
-        "name": "sqlite",
-        "type": "sqlite",
-        "logging": true,
-        "entities": Object.values(entities),
-        "database": path.join(UserSettings.getUserN8nFolderPath(), 'database.sqlite'),
-        "migrations": [
-           "./src/databases/sqlite/migrations/index.ts"
-        ],
-        "subscribers": [
-            "./src/databases/sqlite/subscribers/*.ts"
-        ],
-        "cli": {
-           "entitiesDir": "./src/databases/entities",
-           "migrationsDir": "./src/databases/sqlite/migrations",
-           "subscribersDir": "./src/databases/sqlite/subscribers"
-        }
-    },
-    {
-        "name": "postgres",
-        "type": "postgres",
-        "logging": false,
-        "host": "localhost",
-        "username": "postgres",
-        "password": "",
-        "port": 5432,
-        "database": "n8n",
-        "schema": "public",
-        "entities": Object.values(entities),
-        "migrations": [
-           "./src/databases/postgresdb/migrations/index.ts"
-        ],
-        "subscribers": [
-           "src/subscriber/**/*.ts"
-        ],
-        "cli": {
-           "entitiesDir": "./src/databases/entities",
-           "migrationsDir": "./src/databases/postgresdb/migrations",
-           "subscribersDir": "./src/databases/postgresdb/subscribers"
-        }
-    },
-    {
-        "name": "mysql",
-        "type": "mysql",
-        "database": "n8n",
-        "username": "root",
-        "password": "password",
-        "host": "localhost",
-        "port": "3306",
-        "logging": false,
-        "entities": Object.values(entities),
-        "migrations": [
-           "./src/databases/mysqldb/migrations/index.ts"
-        ],
-        "subscribers": [
-           "src/subscriber/**/*.ts"
-        ],
-        "cli": {
-           "entitiesDir": "./src/databases/entities",
-           "migrationsDir": "./src/databases/mysqldb/migrations",
-           "subscribersDir": "./src/databases/mysqldb/Subscribers"
-        }
-    },
-        {
-        "name": "mariadb",
-        "type": "mariadb",
-        "database": "n8n",
-        "username": "root",
-        "password": "password",
-        "host": "localhost",
-        "port": "3306",
-        "logging": false,
-        "entities": Object.values(entities),
-        "migrations": [
-           "./src/databases/mysqldb/migrations/*.ts"
-        ],
-        "subscribers": [
-           "src/subscriber/**/*.ts"
-        ],
-        "cli": {
-           "entitiesDir": "./src/databases/entities",
-           "migrationsDir": "./src/databases/mysqldb/migrations",
-           "subscribersDir": "./src/databases/mysqldb/Subscribers"
-        }
-    },
-=======
 	{
 		name: 'sqlite',
 		type: 'sqlite',
 		logging: true,
 		entities: Object.values(entities),
 		database: path.join(UserSettings.getUserN8nFolderPath(), 'database.sqlite'),
-		migrations: ['./src/databases/sqlite/migrations/*.ts'],
+		migrations: ['./src/databases/sqlite/migrations/index.ts'],
 		subscribers: ['./src/databases/sqlite/subscribers/*.ts'],
 		cli: {
 			entitiesDir: './src/databases/entities',
@@ -115,7 +28,7 @@
 		database: 'n8n',
 		schema: 'public',
 		entities: Object.values(entities),
-		migrations: ['./src/databases/postgresdb/migrations/*.ts'],
+		migrations: ['./src/databases/postgresdb/migrations/index.ts'],
 		subscribers: ['src/subscriber/**/*.ts'],
 		cli: {
 			entitiesDir: './src/databases/entities',
@@ -133,7 +46,7 @@
 		port: '3306',
 		logging: false,
 		entities: Object.values(entities),
-		migrations: ['./src/databases/mysqldb/migrations/*.ts'],
+		migrations: ['./src/databases/mysqldb/migrations/index.ts'],
 		subscribers: ['src/subscriber/**/*.ts'],
 		cli: {
 			entitiesDir: './src/databases/entities',
@@ -159,5 +72,4 @@
 			subscribersDir: './src/databases/mysqldb/Subscribers',
 		},
 	},
->>>>>>> d17ab8e9
 ];