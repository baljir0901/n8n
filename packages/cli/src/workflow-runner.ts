/* eslint-disable @typescript-eslint/no-unsafe-argument */
/* eslint-disable @typescript-eslint/no-unsafe-member-access */
/* eslint-disable @typescript-eslint/no-shadow */
/* eslint-disable @typescript-eslint/no-unsafe-assignment */
<<<<<<< HEAD
import type { ExecutionHooks } from 'n8n-core';
=======
import { Container, Service } from '@n8n/di';
>>>>>>> b2cbed98
import { ErrorReporter, InstanceSettings, Logger, WorkflowExecute } from 'n8n-core';
import type {
	ExecutionError,
	IDeferredPromise,
	IExecuteResponsePromiseData,
	IPinData,
	IRun,
	WorkflowExecuteMode,
	IWorkflowExecutionDataProcess,
	IWorkflowExecuteAdditionalData,
	ExecuteWorkflowOptions,
	IWorkflowBase,
	ExecuteWorkflowData,
} from 'n8n-workflow';
import { ExecutionCancelledError, Workflow } from 'n8n-workflow';
import PCancelable from 'p-cancelable';

import { ActiveExecutions } from '@/active-executions';
import config from '@/config';
import { ExecutionRepository } from '@/databases/repositories/execution.repository';
import { ExecutionNotFoundError } from '@/errors/execution-not-found-error';
import { EventService } from '@/events/event.service';
import { ExecutionHooksFactory } from '@/execution-lifecycle-hooks/execution-hooks-factory';
import { ExternalHooks } from '@/external-hooks';
import type { UpdateExecutionPayload } from '@/interfaces';
import { ManualExecutionService } from '@/manual-execution.service';
import { NodeTypes } from '@/node-types';
import type { ScalingService } from '@/scaling/scaling.service';
import type { Job, JobData } from '@/scaling/scaling.types';
import { SubworkflowPolicyChecker } from '@/subworkflows/subworkflow-policy-checker.service';
import { PermissionChecker } from '@/user-management/permission-checker';
import { objectToError } from '@/utils/object-to-error';
import * as WorkflowExecuteAdditionalData from '@/workflow-execute-additional-data';
import { generateFailedExecutionFromError, getDataLastExecutedNodeData } from '@/workflow-helpers';
import { WorkflowStaticDataService } from '@/workflows/workflow-static-data.service';

@Service()
export class WorkflowRunner {
	private scalingService: ScalingService;

	private executionsMode = config.getEnv('executions.mode');

	constructor(
		private readonly logger: Logger,
		private readonly errorReporter: ErrorReporter,
		private readonly activeExecutions: ActiveExecutions,
		private readonly executionRepository: ExecutionRepository,
		private readonly externalHooks: ExternalHooks,
		private readonly workflowStaticDataService: WorkflowStaticDataService,
		private readonly nodeTypes: NodeTypes,
		private readonly permissionChecker: PermissionChecker,
		private readonly subworkflowPolicyChecker: SubworkflowPolicyChecker,
		private readonly eventService: EventService,
		private readonly instanceSettings: InstanceSettings,
		private readonly manualExecutionService: ManualExecutionService,
	) {}

	/** The process did error */
	async processError(
		error: ExecutionError | ExecutionNotFoundError,
		startedAt: Date,
		executionMode: WorkflowExecuteMode,
		executionId: string,
		hooks?: ExecutionHooks,
	) {
		// This means the execution was probably cancelled and has already
		// been cleaned up.
		//
		// FIXME: This is a quick fix. The proper fix would be to not remove
		// the execution from the active executions while it's still running.
		if (
			error instanceof ExecutionNotFoundError ||
			error instanceof ExecutionCancelledError ||
			error.message.includes('cancelled')
		) {
			return;
		}

		this.logger.error(`Problem with execution ${executionId}: ${error.message}. Aborting.`);
		this.errorReporter.error(error, { executionId });

		const isQueueMode = config.getEnv('executions.mode') === 'queue';

		// in queue mode, first do a sanity run for the edge case that the execution was not marked as stalled
		// by Bull even though it executed successfully, see https://github.com/OptimalBits/bull/issues/1415

		if (isQueueMode) {
			const executionWithoutData = await this.executionRepository.findSingleExecution(executionId, {
				includeData: false,
			});
			if (executionWithoutData?.finished === true && executionWithoutData?.status === 'success') {
				// false positive, execution was successful
				return;
			}
		}

		const fullRunData: IRun = {
			data: {
				resultData: {
					error: {
						...error,
						message: error.message,
						stack: error.stack,
					},
					runData: {},
				},
			},
			finished: false,
			mode: executionMode,
			startedAt,
			stoppedAt: new Date(),
			status: 'error',
		};

		// Remove from active execution with empty data. That will
		// set the execution to failed.
		this.activeExecutions.finalizeExecution(executionId, fullRunData);

		await hooks?.executeHook('workflowExecuteAfter', [fullRunData]);
	}

	/** Run the workflow
	 * @param realtime This is used in queue mode to change the priority of an execution, making sure they are picked up quicker.
	 */
	async run(
		data: IWorkflowExecutionDataProcess,
		loadStaticData?: boolean,
		realtime?: boolean,
		restartExecutionId?: string,
		responsePromise?: IDeferredPromise<IExecuteResponsePromiseData>,
	): Promise<string> {
		// Register a new execution
		const executionId = await this.activeExecutions.add(data, restartExecutionId);

		const { id: workflowId, nodes } = data.workflowData;
		try {
			await this.permissionChecker.check(workflowId, nodes);
		} catch (error) {
			const executionHooksFactory = Container.get(ExecutionHooksFactory);
			// Create a failed execution with the data for the node, save it and abort execution
			const runData = generateFailedExecutionFromError(data.executionMode, error, error.node);
			const hooks = executionHooksFactory.forExecutionOnMain(data, executionId);
			await hooks.executeHook('workflowExecuteBefore', [undefined, data.executionData]);
			await hooks.executeHook('workflowExecuteAfter', [runData]);
			responsePromise?.reject(error);
			this.activeExecutions.finalizeExecution(executionId);
			return executionId;
		}

		if (responsePromise) {
			this.activeExecutions.attachResponsePromise(executionId, responsePromise);
		}

		// @TODO: Reduce to true branch once feature is stable
		const shouldEnqueue =
			process.env.OFFLOAD_MANUAL_EXECUTIONS_TO_WORKERS === 'true'
				? this.executionsMode === 'queue'
				: this.executionsMode === 'queue' && data.executionMode !== 'manual';

		if (shouldEnqueue) {
			await this.enqueueExecution(executionId, data, loadStaticData, realtime);
		} else {
			await this.runMainProcess(executionId, data, loadStaticData, restartExecutionId);
			this.eventService.emit('workflow-pre-execute', { executionId, data });
		}

		// only run these when not in queue mode or when the execution is manual,
		// since these calls are now done by the worker directly
		if (
			this.executionsMode !== 'queue' ||
			this.instanceSettings.instanceType === 'worker' ||
			data.executionMode === 'manual'
		) {
			const postExecutePromise = this.activeExecutions.getPostExecutePromise(executionId);
			postExecutePromise
				.then(async (executionData) => {
					this.eventService.emit('workflow-post-execute', {
						workflow: data.workflowData,
						executionId,
						userId: data.userId,
						runData: executionData,
					});
					if (this.externalHooks.exists('workflow.postExecute')) {
						try {
							await this.externalHooks.run('workflow.postExecute', [
								executionData,
								data.workflowData,
								executionId,
							]);
						} catch (error) {
							this.errorReporter.error(error);
							this.logger.error('There was a problem running hook "workflow.postExecute"', error);
						}
					}
				})
				.catch((error) => {
					if (error instanceof ExecutionCancelledError) return;
					this.errorReporter.error(error);
					this.logger.error(
						'There was a problem running internal hook "onWorkflowPostExecute"',
						error,
					);
				});
		}

		return executionId;
	}

	/** Run the workflow in current process */
	// eslint-disable-next-line complexity
	private async runMainProcess(
		executionId: string,
		data: IWorkflowExecutionDataProcess,
		loadStaticData?: boolean,
		restartExecutionId?: string,
	): Promise<void> {
		const workflowId = data.workflowData.id;
		if (loadStaticData === true && workflowId) {
			data.workflowData.staticData =
				await this.workflowStaticDataService.getStaticDataById(workflowId);
		}

		// Soft timeout to stop workflow execution after current running node
		// Changes were made by adding the `workflowTimeout` to the `additionalData`
		// So that the timeout will also work for executions with nested workflows.
		let executionTimeout: NodeJS.Timeout;

		const workflowSettings = data.workflowData.settings ?? {};
		let workflowTimeout = workflowSettings.executionTimeout ?? config.getEnv('executions.timeout'); // initialize with default
		if (workflowTimeout > 0) {
			workflowTimeout = Math.min(workflowTimeout, config.getEnv('executions.maxTimeout'));
		}

		let pinData: IPinData | undefined;
		if (data.executionMode === 'manual') {
			pinData = data.pinData ?? data.workflowData.pinData;
		}

		const workflow = new Workflow({
			id: workflowId,
			name: data.workflowData.name,
			nodes: data.workflowData.nodes,
			connections: data.workflowData.connections,
			active: data.workflowData.active,
			nodeTypes: this.nodeTypes,
			staticData: data.workflowData.staticData,
			settings: workflowSettings,
			pinData,
		});
		const additionalData = await WorkflowExecuteAdditionalData.getBase(
			data.userId,
			undefined,
			workflowTimeout <= 0 ? undefined : Date.now() + workflowTimeout * 1000,
		);
		// TODO: set this in queue mode as well
		additionalData.restartExecutionId = restartExecutionId;

		additionalData.executionId = executionId;

		this.logger.debug(
			`Execution for workflow ${data.workflowData.name} was assigned id ${executionId}`,
			{ executionId },
		);
		let workflowExecution: PCancelable<IRun>;
		await this.executionRepository.setRunning(executionId); // write

		try {
			const executionHooksFactory = Container.get(ExecutionHooksFactory);
			additionalData.hooks = executionHooksFactory.forExecutionOnMain(data, executionId);

			additionalData.hooks.addHook('sendResponse', async (response) => {
				this.activeExecutions.resolveResponsePromise(executionId, response);
			});

			additionalData.setExecutionStatus = WorkflowExecuteAdditionalData.setExecutionStatus.bind({
				executionId,
			});

			additionalData.sendDataToUI = WorkflowExecuteAdditionalData.sendDataToUI.bind({
				pushRef: data.pushRef,
			});

			if (data.executionData !== undefined) {
				this.logger.debug(`Execution ID ${executionId} had Execution data. Running with payload.`, {
					executionId,
				});
				const workflowExecute = new WorkflowExecute(
					additionalData,
					data.executionMode,
					data.executionData,
				);
				workflowExecution = workflowExecute.processRunExecutionData(workflow);
			} else {
				workflowExecution = this.manualExecutionService.runManually(
					data,
					workflow,
					additionalData,
					executionId,
					pinData,
				);
			}

			this.activeExecutions.attachWorkflowExecution(executionId, workflowExecution);

			if (workflowTimeout > 0) {
				const timeout = Math.min(workflowTimeout, config.getEnv('executions.maxTimeout')) * 1000; // as seconds
				executionTimeout = setTimeout(() => {
					void this.activeExecutions.stopExecution(executionId);
				}, timeout);
			}

			workflowExecution
				.then((fullRunData) => {
					clearTimeout(executionTimeout);
					if (workflowExecution.isCanceled) {
						fullRunData.finished = false;
					}
					fullRunData.status = this.activeExecutions.getStatus(executionId);
					this.activeExecutions.finalizeExecution(executionId, fullRunData);
				})
				.catch(
					async (error) =>
						await this.processError(
							error,
							new Date(),
							data.executionMode,
							executionId,
							additionalData.hooks,
						),
				);
		} catch (error) {
			await this.processError(
				error,
				new Date(),
				data.executionMode,
				executionId,
				additionalData.hooks,
			);

			throw error;
		}
	}

	private async enqueueExecution(
		executionId: string,
		data: IWorkflowExecutionDataProcess,
		loadStaticData?: boolean,
		realtime?: boolean,
	): Promise<void> {
		const jobData: JobData = {
			executionId,
			loadStaticData: !!loadStaticData,
			pushRef: data.pushRef,
		};

		if (!this.scalingService) {
			const { ScalingService } = await import('@/scaling/scaling.service');
			this.scalingService = Container.get(ScalingService);
		}

		const executionHooksFactory = Container.get(ExecutionHooksFactory);
		// TODO: For realtime jobs should probably also not do retry or not retry if they are older than x seconds.
		//       Check if they get retried by default and how often.
		let job: Job;
		let lifecycleHooks: ExecutionHooks;
		try {
			job = await this.scalingService.addJob(jobData, { priority: realtime ? 50 : 100 });

			lifecycleHooks = executionHooksFactory.forExecutionOnWorker(
				data.executionMode,
				executionId,
				data.workflowData,
				{ retryOf: data.retryOf ? data.retryOf.toString() : undefined },
			);

			// Normally also workflow should be supplied here but as it only used for sending
			// data to editor-UI is not needed.
			await lifecycleHooks.executeHook('workflowExecuteBefore', [undefined, data.executionData]);
		} catch (error) {
			// We use "getWorkflowHooksWorkerExecuter" as "getLifecycleHooksForWorkerMain" does not contain the
			// "workflowExecuteAfter" which we require.
			const hooks = executionHooksFactory.forExecutionOnWorker(
				data.executionMode,
				executionId,
				data.workflowData,
				{ retryOf: data.retryOf ? data.retryOf.toString() : undefined },
			);
			await this.processError(error, new Date(), data.executionMode, executionId, hooks);
			throw error;
		}

		const workflowExecution: PCancelable<IRun> = new PCancelable(
			async (resolve, reject, onCancel) => {
				onCancel.shouldReject = false;
				onCancel(async () => {
					await this.scalingService.stopJob(job);

					// We use "getWorkflowHooksWorkerExecuter" as "getLifecycleHooksForWorkerMain" does not contain the
					// "workflowExecuteAfter" which we require.
					const hooksWorker = executionHooksFactory.forExecutionOnWorker(
						data.executionMode,
						executionId,
						data.workflowData,
						{ retryOf: data.retryOf ? data.retryOf.toString() : undefined },
					);

					const error = new ExecutionCancelledError(executionId);
					await this.processError(error, new Date(), data.executionMode, executionId, hooksWorker);

					reject(error);
				});

				try {
					await job.finished();
				} catch (error) {
					// We use "getWorkflowHooksWorkerExecuter" as "getLifecycleHooksForWorkerMain" does not contain the
					// "workflowExecuteAfter" which we require.
					const hooks = executionHooksFactory.forExecutionOnWorker(
						data.executionMode,
						executionId,
						data.workflowData,
						{ retryOf: data.retryOf ? data.retryOf.toString() : undefined },
					);
					await this.processError(error, new Date(), data.executionMode, executionId, hooks);

					reject(error);
				}

				const fullExecutionData = await this.executionRepository.findSingleExecution(executionId, {
					includeData: true,
					unflattenData: true,
				});
				if (!fullExecutionData) {
					return reject(new Error(`Could not find execution with id "${executionId}"`));
				}

				const runData: IRun = {
					finished: fullExecutionData.finished,
					mode: fullExecutionData.mode,
					startedAt: fullExecutionData.startedAt,
					stoppedAt: fullExecutionData.stoppedAt,
					status: fullExecutionData.status,
					data: fullExecutionData.data,
				};

				this.activeExecutions.finalizeExecution(executionId, runData);

				// Normally also static data should be supplied here but as it only used for sending
				// data to editor-UI is not needed.
				await lifecycleHooks.executeHook('workflowExecuteAfter', [runData]);

				resolve(runData);
			},
		);

		workflowExecution.catch(() => {
			// We `reject` this promise if the execution fails
			// but the error is handled already by processError
			// So we're just preventing crashes here.
		});

		this.activeExecutions.attachWorkflowExecution(executionId, workflowExecution);
	}

	async runSubWorkflow(
		additionalData: IWorkflowExecuteAdditionalData,
		options: ExecuteWorkflowOptions,
		executionId: string,
		runData: IWorkflowExecutionDataProcess,
		workflowData: IWorkflowBase,
	): Promise<ExecuteWorkflowData> {
		const { activeExecutions, externalHooks, eventService, executionRepository, nodeTypes } = this;

		await externalHooks.init();

		const workflowName = workflowData ? workflowData.name : undefined;
		const workflow = new Workflow({
			id: workflowData.id,
			name: workflowName,
			nodes: workflowData.nodes,
			connections: workflowData.connections,
			active: workflowData.active,
			nodeTypes,
			staticData: workflowData.staticData,
			settings: workflowData.settings,
		});

		/**
		 * A subworkflow execution in queue mode is not enqueued, but rather runs in the
		 * same worker process as the parent execution. Hence ensure the subworkflow
		 * execution is marked as started as well.
		 */
		await executionRepository.setRunning(executionId);

		eventService.emit('workflow-pre-execute', { executionId, data: runData });

		let data;
		try {
			await this.permissionChecker.check(workflowData.id, workflowData.nodes);
			await this.subworkflowPolicyChecker.check(
				workflow,
				options.parentWorkflowId,
				options.node,
				additionalData.userId,
			);

			const executionHooksFactory = Container.get(ExecutionHooksFactory);

			// Create new additionalData to have different workflow loaded and to call
			// different webhooks
			const additionalDataIntegrated = await WorkflowExecuteAdditionalData.getBase();
			additionalDataIntegrated.hooks = executionHooksFactory.forSubExecution(
				runData.executionMode,
				executionId,
				workflowData,
				{ pushRef: runData.pushRef, retryOf: runData.retryOf },
			);
			additionalDataIntegrated.executionId = executionId;
			additionalDataIntegrated.parentCallbackManager = options.parentCallbackManager;

			// Make sure we pass on the original executeWorkflow function we received
			// This one already contains changes to talk to parent process
			// and get executionID from `activeExecutions` running on main process
			additionalDataIntegrated.executeSubWorkflow = additionalData.executeSubWorkflow;

			let subworkflowTimeout = additionalData.executionTimeoutTimestamp;
			const workflowSettings = workflowData.settings;
			if (
				workflowSettings?.executionTimeout !== undefined &&
				workflowSettings.executionTimeout > 0
			) {
				// We might have received a max timeout timestamp from the parent workflow
				// If we did, then we get the minimum time between the two timeouts
				// If no timeout was given from the parent, then we use our timeout.
				subworkflowTimeout = Math.min(
					additionalData.executionTimeoutTimestamp || Number.MAX_SAFE_INTEGER,
					Date.now() + workflowSettings.executionTimeout * 1000,
				);
			}

			additionalDataIntegrated.executionTimeoutTimestamp = subworkflowTimeout;

			// Execute the workflow
			const workflowExecute = new WorkflowExecute(
				additionalDataIntegrated,
				runData.executionMode,
				runData.executionData,
			);
			const execution = workflowExecute.processRunExecutionData(workflow);
			activeExecutions.attachWorkflowExecution(executionId, execution);
			data = await execution;
		} catch (error) {
			const executionError = error ? (error as ExecutionError) : undefined;
			const fullRunData: IRun = {
				data: {
					resultData: {
						error: executionError,
						runData: {},
					},
				},
				finished: false,
				mode: 'integrated',
				startedAt: new Date(),
				stoppedAt: new Date(),
				status: 'error',
			};
			// When failing, we might not have finished the execution
			// Therefore, database might not contain finished errors.
			// Force an update to db as there should be no harm doing this

			const fullExecutionData: UpdateExecutionPayload = {
				data: fullRunData.data,
				mode: fullRunData.mode,
				finished: fullRunData.finished ? fullRunData.finished : false,
				startedAt: fullRunData.startedAt,
				stoppedAt: fullRunData.stoppedAt,
				status: fullRunData.status,
				workflowData,
				workflowId: workflowData.id,
			};
			if (workflowData.id) {
				fullExecutionData.workflowId = workflowData.id;
			}

			activeExecutions.finalizeExecution(executionId, fullRunData);

			await executionRepository.updateExistingExecution(executionId, fullExecutionData);
			throw objectToError(
				{
					...executionError,
					stack: executionError?.stack,
					message: executionError?.message,
				},
				workflow,
			);
		}

		await this.externalHooks.run('workflow.postExecute', [data, workflowData, executionId]);

		eventService.emit('workflow-post-execute', {
			workflow: workflowData,
			executionId,
			userId: additionalData.userId,
			runData: data,
		});

		// subworkflow either finished, or is in status waiting due to a wait node, both cases are considered successes here
		if (data.finished === true || data.status === 'waiting') {
			// Workflow did finish successfully

			activeExecutions.finalizeExecution(executionId, data);
			const returnData = getDataLastExecutedNodeData(data);
			return {
				executionId,
				data: returnData!.data!.main,
				waitTill: data.waitTill,
			};
		}
		activeExecutions.finalizeExecution(executionId, data);

		// Workflow did fail
		const { error } = data.data.resultData;

		throw objectToError(
			{
				...error,
				stack: error?.stack,
			},
			workflow,
		);
	}
}<|MERGE_RESOLUTION|>--- conflicted
+++ resolved
@@ -2,11 +2,8 @@
 /* eslint-disable @typescript-eslint/no-unsafe-member-access */
 /* eslint-disable @typescript-eslint/no-shadow */
 /* eslint-disable @typescript-eslint/no-unsafe-assignment */
-<<<<<<< HEAD
+import { Container, Service } from '@n8n/di';
 import type { ExecutionHooks } from 'n8n-core';
-=======
-import { Container, Service } from '@n8n/di';
->>>>>>> b2cbed98
 import { ErrorReporter, InstanceSettings, Logger, WorkflowExecute } from 'n8n-core';
 import type {
 	ExecutionError,
