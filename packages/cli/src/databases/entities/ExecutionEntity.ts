<<<<<<< HEAD
import { WorkflowExecuteMode } from 'n8n-workflow';
import { Column, Entity, Generated, Index, OneToMany, PrimaryColumn } from 'typeorm';
=======
import { ExecutionStatus, WorkflowExecuteMode } from 'n8n-workflow';
import { Column, Entity, Generated, Index, PrimaryColumn } from 'typeorm';
>>>>>>> db702932
import { datetimeColumnType, jsonColumnType } from './AbstractEntity';
import { IWorkflowDb } from '@/Interfaces';
import type { IExecutionFlattedDb } from '@/Interfaces';
import { idStringifier } from '../utils/transformers';
import type { ExecutionMetadata } from './ExecutionMetadata';

@Entity()
@Index(['workflowId', 'id'])
@Index(['waitTill', 'id'])
@Index(['finished', 'id'])
@Index(['workflowId', 'finished', 'id'])
@Index(['workflowId', 'waitTill', 'id'])
export class ExecutionEntity implements IExecutionFlattedDb {
	@Generated()
	@PrimaryColumn({ transformer: idStringifier })
	id: string;

	@Column('text')
	data: string;

	@Column()
	finished: boolean;

	@Column('varchar')
	mode: WorkflowExecuteMode;

	@Column({ nullable: true })
	retryOf: string;

	@Column({ nullable: true })
	retrySuccessId: string;

	@Column('varchar', { nullable: true })
	status: ExecutionStatus;

	@Column(datetimeColumnType)
	startedAt: Date;

	@Index()
	@Column({ type: datetimeColumnType, nullable: true })
	stoppedAt: Date;

	@Column(jsonColumnType)
	workflowData: IWorkflowDb;

	@Column({ nullable: true, transformer: idStringifier })
	workflowId: string;

	@Column({ type: datetimeColumnType, nullable: true })
	waitTill: Date;

	@OneToMany('ExecutionMetadata', 'execution')
	metadata: ExecutionMetadata[];
}<|MERGE_RESOLUTION|>--- conflicted
+++ resolved
@@ -1,10 +1,5 @@
-<<<<<<< HEAD
-import { WorkflowExecuteMode } from 'n8n-workflow';
+import { ExecutionStatus, WorkflowExecuteMode } from 'n8n-workflow';
 import { Column, Entity, Generated, Index, OneToMany, PrimaryColumn } from 'typeorm';
-=======
-import { ExecutionStatus, WorkflowExecuteMode } from 'n8n-workflow';
-import { Column, Entity, Generated, Index, PrimaryColumn } from 'typeorm';
->>>>>>> db702932
 import { datetimeColumnType, jsonColumnType } from './AbstractEntity';
 import { IWorkflowDb } from '@/Interfaces';
 import type { IExecutionFlattedDb } from '@/Interfaces';
