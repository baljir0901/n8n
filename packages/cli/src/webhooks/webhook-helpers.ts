--- conflicted
+++ resolved
@@ -32,11 +32,7 @@
 	WebhookResponseData,
 } from 'n8n-workflow';
 import {
-<<<<<<< HEAD
-	BINARY_ENCODING,
 	CHAT_TRIGGER_NODE_TYPE,
-=======
->>>>>>> e1805fb1
 	createDeferredPromise,
 	ExecutionCancelledError,
 	FORM_NODE_TYPE,
@@ -74,10 +70,6 @@
 import * as WorkflowHelpers from '@/workflow-helpers';
 import { WorkflowRunner } from '@/workflow-runner';
 
-<<<<<<< HEAD
-import { WebhookService } from './webhook.service';
-import type { IWebhookResponseCallbackData, WebhookRequest } from './webhook.types';
-
 export function handleHostedChatResponse(
 	res: express.Response,
 	responseMode: WebhookResponseMode,
@@ -93,8 +85,6 @@
 	return didSendResponse;
 }
 
-=======
->>>>>>> e1805fb1
 /**
  * Returns all the webhooks which should be created for the given workflow
  */
